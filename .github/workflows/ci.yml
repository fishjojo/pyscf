# https://docs.github.com/en/actions/language-and-framework-guides/using-python-with-github-actions
#
# Contributors to the evolution of this form:
#
#  sunqm
#  fishjojo
#  mjw99
#  yangcal
#  maxscheurer
#
name: CI

on: [push, pull_request]

jobs:
  build:
    runs-on: ${{ matrix.os }}
    strategy:
      matrix:
        os: [macos-latest, ubuntu-18.04]
<<<<<<< HEAD
        python-version: [2.7, 3.5, 3.6, 3.7, 3.8]
=======
        python-version: [2.7, 3.5, 3.6, 3.7, 3.8, 3.9]
>>>>>>> 85237e80
    steps:
      - uses: actions/checkout@v2
      - name: Set up Python ${{ matrix.python-version }}
        uses: actions/setup-python@v2
        with:
          python-version: ${{ matrix.python-version }}
      - name: Install and Test
        run: ./.github/workflows/run_ci.sh
      - name: Upload to codecov
        uses: codecov/codecov-action@v1.0.13
        with:
          token: ${{secrets.CODECOV_TOKEN}}<|MERGE_RESOLUTION|>--- conflicted
+++ resolved
@@ -18,11 +18,7 @@
     strategy:
       matrix:
         os: [macos-latest, ubuntu-18.04]
-<<<<<<< HEAD
-        python-version: [2.7, 3.5, 3.6, 3.7, 3.8]
-=======
         python-version: [2.7, 3.5, 3.6, 3.7, 3.8, 3.9]
->>>>>>> 85237e80
     steps:
       - uses: actions/checkout@v2
       - name: Set up Python ${{ matrix.python-version }}
