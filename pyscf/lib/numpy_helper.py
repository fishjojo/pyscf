--- conflicted
+++ resolved
@@ -751,17 +751,6 @@
 
     return _zgemm(trans_a, trans_b, m, n, k, a, b, c, alpha, beta)
 
-<<<<<<< HEAD
-def dot(a, b, out=None, alpha=1, c=None, beta=0):
-    if a.ndim != 2 or b.ndim != 2:
-        return numpy.dot(a, b, out=out)
-    if out is not None:
-        if c is None:
-            c = out
-        elif c is not out:
-            raise KeyError("out and c cannot be specified at the same time.")
-
-=======
 def zdotNN(aR, aI, bR, bI, alpha=1, cR=None, cI=None, beta=0):
     '''c = a*b'''
     cR = ddot(aR, bR, alpha, cR, beta)
@@ -787,7 +776,6 @@
     return cR, cI
 
 def dot(a, b, alpha=1, c=None, beta=0):
->>>>>>> c0c4dbcb
     atype = a.dtype
     btype = b.dtype
 
