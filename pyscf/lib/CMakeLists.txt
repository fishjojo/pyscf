--- conflicted
+++ resolved
@@ -168,17 +168,6 @@
     GIT_TAG v4.4.6
     PREFIX ${PROJECT_BINARY_DIR}/deps
     INSTALL_DIR ${PROJECT_SOURCE_DIR}/deps
-<<<<<<< HEAD
-    CMAKE_ARGS -DWITH_F12=${WITH_F12} -DWITH_RANGE_COULOMB=1
-            -DWITH_FORTRAN=0 -DWITH_CINT2_INTERFACE=0 -DMIN_EXPCUTOFF=10
-            -DKEEP_GOING=1
-            -DCMAKE_INSTALL_PREFIX:PATH=<INSTALL_DIR>
-            -DCMAKE_INSTALL_LIBDIR:PATH=lib -DBLA_VENDOR=${BLA_VENDOR}
-            -DCMAKE_C_COMPILER=${CMAKE_C_COMPILER}
-            -DBLAS_LIBRARIES=${BLAS_LIBRARIES}
-            -DCMAKE_C_CREATE_SHARED_LIBRARY=${C_LINK_TEMPLATE}
-            -DBUILD_MARCH_NATIVE=${BUILD_MARCH_NATIVE}
-=======
     CMAKE_CACHE_ARGS 
         -DWITH_F12:STRING=${WITH_F12} 
         -DWITH_RANGE_COULOMB:STRING=1
@@ -192,7 +181,6 @@
         -DBLAS_LIBRARIES:STRING=${BLAS_LIBRARIES}
         -DCMAKE_C_CREATE_SHARED_LIBRARY:STRING=${C_LINK_TEMPLATE}
         -DBUILD_MARCH_NATIVE:STRING=${BUILD_MARCH_NATIVE}
->>>>>>> c695db3b
   )
   add_dependencies(cgto libcint)
   add_dependencies(ao2mo libcint)
