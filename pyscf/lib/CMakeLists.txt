# Copyright 2014-2018 The PySCF Developers. All Rights Reserved.
#
# Licensed under the Apache License, Version 2.0 (the "License");
# you may not use this file except in compliance with the License.
# You may obtain a copy of the License at
#
#     http://www.apache.org/licenses/LICENSE-2.0
#
# Unless required by applicable law or agreed to in writing, software
# distributed under the License is distributed on an "AS IS" BASIS,
# WITHOUT WARRANTIES OR CONDITIONS OF ANY KIND, either express or implied.
# See the License for the specific language governing permissions and
# limitations under the License.

cmake_minimum_required (VERSION 3.5)
project (pyscf)

if (NOT CMAKE_BUILD_TYPE)
  set(CMAKE_BUILD_TYPE Release)
endif()
#set(CMAKE_BUILD_TYPE DEBUG)
set(CMAKE_VERBOSE_MAKEFILE OFF)
if (CMAKE_COMPILER_IS_GNUCC) # Does it skip the link flag on old OsX?
  # TODO: If updating to minimum requirement cmake>=3.7, use
  # CMAKE_SHARED_LINKER_FLAGS_INIT to combine LDFLAGS options.
  # https://cmake.org/cmake/help/v3.7/variable/CMAKE_SHARED_LINKER_FLAGS_INIT.html
  # see also issue #661
  if(UNIX AND NOT APPLE AND NOT DEFINED ENV{LDFLAGS})
    set(CMAKE_SHARED_LINKER_FLAGS "-Wl,--no-as-needed")
  endif()
endif()
set(CMAKE_C_FLAGS "-Wall ${CMAKE_C_FLAGS}")

option(BUILD_MARCH_NATIVE "gcc flag -march=native" off)
if (BUILD_MARCH_NATIVE)
  include(CheckCCompilerFlag)
  CHECK_C_COMPILER_FLAG("-march=native" COMPILER_SUPPORTS_MARCH_NATIVE)
  if(COMPILER_SUPPORTS_MARCH_NATIVE)
    if ("${CMAKE_C_COMPILER_ID}" STREQUAL "Intel")
      message("Add CFLAGS -march=native -unroll-aggressive")
      set(CMAKE_C_FLAGS "${CMAKE_C_FLAGS} -unroll-aggressive -ipo")
      set(CMAKE_C_FLAGS "${CMAKE_C_FLAGS} -fno-math-errno")
    else()
      message("Add CFLAGS -march=native -ftree-vectorize")
      set(CMAKE_C_FLAGS "${CMAKE_C_FLAGS} -march=native -funroll-loops -ftree-vectorize")
      set(CMAKE_C_FLAGS "${CMAKE_C_FLAGS} -fno-math-errno")
    endif()
  endif()
else()
  if ("${CMAKE_C_COMPILER_ID}" STREQUAL "GNU")
    include(CheckCCompilerFlag)
    CHECK_C_COMPILER_FLAG("-msse3" COMPILER_SUPPORTS_SSE3)
    if(COMPILER_SUPPORTS_SSE3)
      # Avoids error "‘SIMDD’ undeclared here (not in a function)" in the qcint two-electron integral interface
      set(CMAKE_C_FLAGS "${CMAKE_C_FLAGS} -msse3")
    endif()
  endif()
endif()

option(BUILD_WITH_AVX2 "set avx2 flags" OFF)
if(BUILD_WITH_AVX2)
  include(CheckCCompilerFlag)
  if("${CMAKE_C_COMPILER_ID}" STREQUAL "Intel")
    CHECK_C_COMPILER_FLAG("-axAVX2" COMPILER_SUPPORTS_AVX)
    if (COMPILER_SUPPORTS_AVX)
      set(CMAKE_C_FLAGS "${CMAKE_C_FLAGS} -axAVX2")
    endif()
  else()
    CHECK_C_COMPILER_FLAG("-mavx2" COMPILER_SUPPORTS_AVX)
    if (COMPILER_SUPPORTS_AVX)
      set(CMAKE_C_FLAGS "${CMAKE_C_FLAGS} -mavx2 -ftree-vectorize")
    endif()
  endif()
endif()

option(BUILD_WITH_AVX512 "set avx512 flags" OFF)
if(BUILD_WITH_AVX512)
  include(CheckCCompilerFlag)
  if("${CMAKE_C_COMPILER_ID}" STREQUAL "Intel")
    CHECK_C_COMPILER_FLAG("-axCORE-AVX512" COMPILER_SUPPORTS_AVX)
    if (COMPILER_SUPPORTS_AVX)
      set(CMAKE_C_FLAGS "${CMAKE_C_FLAGS} -axCORE-AVX512")
    endif()
  else()
    CHECK_C_COMPILER_FLAG("-mavx512f -mavx512dq" COMPILER_SUPPORTS_AVX)
    if (COMPILER_SUPPORTS_AVX)
      set(CMAKE_C_FLAGS "${CMAKE_C_FLAGS} -mavx512f -mavx512dq")
    endif()
  endif()
endif()


set(CMAKE_INCLUDE_CURRENT_DIR ON)

# Architecture specified cmake flags.  See also the templates in
# pyscf/lib/cmake_arch_config
if(EXISTS "${PROJECT_SOURCE_DIR}/cmake.arch.inc")
  include("${PROJECT_SOURCE_DIR}/cmake.arch.inc")
endif()

if (NOT BLAS_LIBRARIES)
#enable_language(Fortran)
find_package(BLAS)
check_function_exists(ffsll HAVE_FFS)
endif()

if (NOT BLAS_LIBRARIES)
  message(FATAL_ERROR "A required library with BLAS API not found.")
else()
  message(STATUS "BLAS libraries: ${BLAS_LIBRARIES}")
endif()
# if unable to find mkl library, just create BLAS_LIBRARIES here, e.g.
# set(BLAS_LIBRARIES "-L/path/to/mkl/lib -lmkl_intel_lp64 -lmkl_sequential -lmkl_core -lpthread -lmkl_avx -lm")
# or
# set(BLAS_LIBRARIES "                  /path/to/mkl/lib/intel64/libmkl_intel_lp64.so")
# set(BLAS_LIBRARIES "${BLAS_LIBRARIES};/path/to/mkl/lib/intel64/libmkl_sequential.so")
# set(BLAS_LIBRARIES "${BLAS_LIBRARIES};/path/to/mkl/lib/intel64/libmkl_core.so")
# set(BLAS_LIBRARIES "${BLAS_LIBRARIES};/path/to/mkl/lib/intel64/libmkl_avx.so")
# set(BLAS_LIBRARIES "${BLAS_LIBRARIES};/path/to/mkl/lib/intel64/libmkl_def.so")
# set(BLAS_LIBRARIES "-Wl,-rpath=${MKLROOT}/lib/intel64/ ${BLAS_LIBRARIES}")
#
# These settings can be written in the cmake.arch.inc file. This config file
# will automatically load all settings specified in cmake.arch.inc
#

option(ENABLE_OPENMP "Compiling C extensions with openmp" ON)
set(OPENMP_C_PROPERTIES "")
if(ENABLE_OPENMP)
  find_package(OpenMP)
  if(OPENMP_FOUND)
    set(HAVE_OPENMP 1)
    set(OPENMP_C_PROPERTIES OpenMP::OpenMP_C)
  endif()
endif()

#find_package(PythonInterp REQUIRED)
#find_package(PythonLibs REQUIRED)
#execute_process(COMMAND ${PYTHON_EXECUTABLE} -c "import numpy; print(numpy.get_include())"
#  OUTPUT_VARIABLE NUMPY_INCLUDE)
#include_directories(${PYTHON_INCLUDE_DIRS} ${NUMPY_INCLUDE})

include_directories(${PROJECT_SOURCE_DIR})
include_directories(${PROJECT_SOURCE_DIR}/deps/include)
include_directories(${CMAKE_INSTALL_PREFIX}/include)
link_directories(${PROJECT_SOURCE_DIR}/deps/lib ${PROJECT_SOURCE_DIR}/deps/lib64)
link_directories(${CMAKE_INSTALL_PREFIX}/lib ${CMAKE_INSTALL_PREFIX}/lib64)

configure_file(
  "${PROJECT_SOURCE_DIR}/config.h.in"
  "${PROJECT_BINARY_DIR}/config.h")
# to find config.h
include_directories("${PROJECT_BINARY_DIR}")

# See also https://gitlab.kitware.com/cmake/community/wikis/doc/cmake/RPATH-handling
if (WIN32)
  #?
elseif (APPLE)
  set(CMAKE_BUILD_WITH_INSTALL_RPATH TRUE)
  set(CMAKE_INSTALL_RPATH "@loader_path;@loader_path/deps/lib;@loader_path/deps/lib64")
  set(CMAKE_BUILD_RPATH "@loader_path;@loader_path/deps/lib;@loader_path/deps/lib64")
else ()
  set(CMAKE_SKIP_BUILD_RPATH  True)
  set(CMAKE_BUILD_WITH_INSTALL_RPATH True)
  set(CMAKE_INSTALL_RPATH "\$ORIGIN:\$ORIGIN/deps/lib:\$ORIGIN/deps/lib64")
endif ()

option(ENABLE_FFTW "Using fftw3" ON)
option(BUILD_FFTW "Building fftw3" ON)

add_subdirectory(np_helper)
add_subdirectory(gto)
add_subdirectory(vhf)
add_subdirectory(ao2mo)
add_subdirectory(mcscf)
add_subdirectory(cc)
add_subdirectory(ri)
#add_subdirectory(localizer)
add_subdirectory(pbc)
add_subdirectory(agf2)

# Overwrite CMAKE_C_CREATE_SHARED_LIBRARY in Modules/CMakeCInformation.cmake
# to remove the SONAME flag in the so file. The soname information causes
# dynamic link error when importing libcint library.
set(C_LINK_TEMPLATE "<CMAKE_C_COMPILER> <CMAKE_SHARED_LIBRARY_C_FLAGS> <LANGUAGE_COMPILE_FLAGS> <LINK_FLAGS> <CMAKE_SHARED_LIBRARY_CREATE_C_FLAGS> -o <TARGET> <OBJECTS> <LINK_LIBRARIES>")
set(CXX_LINK_TEMPLATE "<CMAKE_CXX_COMPILER> <CMAKE_SHARED_LIBRARY_CXX_FLAGS> <LANGUAGE_COMPILE_FLAGS> <LINK_FLAGS> <CMAKE_SHARED_LIBRARY_CREATE_CXX_FLAGS> -o <TARGET> <OBJECTS> <LINK_LIBRARIES>")

include(ExternalProject)
option(BUILD_LIBCINT "Using libcint for analytical gaussian integral" ON)
option(WITH_F12 "Compling F12 integrals" ON)
option(USE_QCINT "Using the qcint library (optimized for x86-64) for gaussian integral evaluation" OFF)

if(BUILD_LIBCINT)
if(NOT EXISTS "${PROJECT_SOURCE_DIR}/deps/include/cint.h")
  set(LIBCINT_GIT https://github.com/sunqm/libcint.git) # libcint is a portable, cross-platform implementation
  if (USE_QCINT)
    set(LIBCINT_GIT https://github.com/sunqm/qcint.git) # qcint is an optimized implementation for x86-64 architecture
    if(NOT BUILD_MARCH_NATIVE)
      message(WARNING "The BUILD_MARCH_NATIVE option is not specified! qcint may not compile unless you explicitly pass compiler flags that turn on vectorization!")    
    endif()
  endif()

  ExternalProject_Add(libcint
<<<<<<< HEAD
    GIT_REPOSITORY https://github.com/fishjojo/libcint.git
    GIT_TAG dev
    # GIT_REPOSITORY https://github.com/sunqm/libcint.git # libcint is a portable, cross-platform implementation
    # GIT_REPOSITORY https://github.com/sunqm/qcint.git # qcint is an optimized implementation for x86-64 architecture
    # GIT_TAG v4.4.6
=======
    GIT_REPOSITORY ${LIBCINT_GIT}
    GIT_TAG v5.1.3
>>>>>>> 59f0f566
    PREFIX ${PROJECT_BINARY_DIR}/deps
    INSTALL_DIR ${PROJECT_SOURCE_DIR}/deps
    CMAKE_CACHE_ARGS
        -DWITH_F12:STRING=${WITH_F12}
        -DWITH_RANGE_COULOMB:STRING=1
        -DWITH_FORTRAN:STRING=0
        -DWITH_CINT2_INTERFACE:STRING=0
        -DMIN_EXPCUTOFF:STRING=20
        -DKEEP_GOING:STRING=1
        -DCMAKE_INSTALL_PREFIX:PATH=<INSTALL_DIR>
        -DCMAKE_INSTALL_LIBDIR:PATH=lib
        -DCMAKE_C_COMPILER:STRING=${CMAKE_C_COMPILER}
        -DBLAS_LIBRARIES:STRING=${BLAS_LIBRARIES}
        -DCMAKE_C_CREATE_SHARED_LIBRARY:STRING=${C_LINK_TEMPLATE}
        -DBUILD_MARCH_NATIVE:STRING=${BUILD_MARCH_NATIVE}
  )
  add_dependencies(cgto libcint)
  add_dependencies(ao2mo libcint)
endif()
endif()

option(ENABLE_LIBXC "Using libxc for XC functional library" ON)
option(ENABLE_XCFUN "Using xcfun for XC functional library" ON)
option(BUILD_LIBXC "Download and build libxc library" ON)
option(BUILD_XCFUN "Download and build xcfun library" ON)

option(ENABLE_LIBXSMM "Using libxsmm" OFF)
option(BUILD_LIBXSMM "Building libxsmm" ON)
if(APPLE)
    set(ENABLE_LIBXSMM OFF)
endif()

if(NOT DISABLE_DFT)
add_subdirectory(dft)

#if(NOT EXISTS "${PROJECT_SOURCE_DIR}/deps/include/xc.h" AND
#    ENABLE_LIBXC AND BUILD_LIBXC)
if(ENABLE_LIBXC AND BUILD_LIBXC)
  ExternalProject_Add(libxc
    #GIT_REPOSITORY https://gitlab.com/libxc/libxc.git
    #GIT_TAG master
    URL https://gitlab.com/libxc/libxc/-/archive/5.2.0/libxc-5.2.0.tar.gz
    PREFIX ${PROJECT_BINARY_DIR}/deps
    INSTALL_DIR ${PROJECT_SOURCE_DIR}/deps
    CMAKE_ARGS -DCMAKE_BUILD_TYPE=RELEASE -DBUILD_SHARED_LIBS=1
            -DCMAKE_INSTALL_PREFIX:PATH=<INSTALL_DIR>
            -DCMAKE_INSTALL_LIBDIR:PATH=lib
            -DENABLE_FORTRAN=0 -DDISABLE_KXC=0 -DDISABLE_LXC=1
            -DCMAKE_C_CREATE_SHARED_LIBRARY=${C_LINK_TEMPLATE}
            -DENABLE_XHOST:STRING=${BUILD_MARCH_NATIVE}
  )
  add_dependencies(xc_itrf libxc)
  add_dependencies(dft libxc)
endif() # ENABLE_LIBXC

#if(NOT EXISTS "${PROJECT_SOURCE_DIR}/deps/include/xcfun.h" AND
#    ENABLE_XCFUN AND BUILD_XCFUN)
if(ENABLE_XCFUN AND BUILD_XCFUN)
  ExternalProject_Add(libxcfun
    #GIT_REPOSITORY https://github.com/sunqm/xcfun.git
    GIT_REPOSITORY https://github.com/fishjojo/xcfun.git
    # copy of v2.1.1, downgrade to cmake 3.5
    GIT_TAG cmake-3.5
    # Range seperated parameters can be set in the python code. This patch to
    # RSH omega is not needed anymore.
    #PATCH_COMMAND patch -p1 < ${PROJECT_SOURCE_DIR}/libxcfun.patch
    PREFIX ${PROJECT_BINARY_DIR}/deps
    INSTALL_DIR ${PROJECT_SOURCE_DIR}/deps
    CMAKE_ARGS -DCMAKE_BUILD_TYPE=RELEASE -DBUILD_SHARED_LIBS=1
            -DXCFUN_MAX_ORDER=3 -DENABLE_TESTALL=0
            -DCMAKE_INSTALL_PREFIX:PATH=<INSTALL_DIR>
            -DCMAKE_CXX_CREATE_SHARED_LIBRARY=${CXX_LINK_TEMPLATE}
  )
  add_dependencies(xcfun_itrf libxcfun)
  add_dependencies(dft libxcfun)
endif() # ENABLE_XCFUN

if(ENABLE_LIBXSMM AND BUILD_LIBXSMM)
  if(NOT EXISTS "${PROJECT_SOURCE_DIR}/deps/include/libxsmm.h")
    ExternalProject_Add(libxsmm
      GIT_REPOSITORY https://github.com/hfp/libxsmm.git
      GIT_TAG 1.17
      PREFIX ${PROJECT_BINARY_DIR}/deps
      INSTALL_DIR ${PROJECT_SOURCE_DIR}/deps
      CONFIGURE_COMMAND ""
      BUILD_IN_SOURCE True
      BUILD_COMMAND make -j4 PREFIX=<INSTALL_DIR> CXX=${CMAKE_CXX_COMPILER} CC=${CMAKE_C_COMPILER} STATIC=0 MALLOC=0 INTRINSICS=2 install
      INSTALL_COMMAND ""
    )
    add_dependencies(dft libxsmm)
  endif()
endif()
endif() # DISABLE_DFT

if(ENABLE_FFTW AND BUILD_FFTW)
#  if(NOT EXISTS "${PROJECT_SOURCE_DIR}/deps/include/fftw3.h")
    ExternalProject_Add(libfftw3
      URL https://www.fftw.org/fftw-3.3.10.tar.gz
      PREFIX ${PROJECT_BINARY_DIR}/deps
      INSTALL_DIR ${PROJECT_SOURCE_DIR}/deps
      BUILD_IN_SOURCE True
      CONFIGURE_COMMAND ./configure --enable-static=no --enable-shared=yes --enable-threads CXX=${CMAKE_CXX_COMPILER} CC=${CMAKE_C_COMPILER} prefix=<INSTALL_DIR>
      BUILD_COMMAND make -j4 install
    )
    add_dependencies(fft libfftw3)
    add_dependencies(pbc libfftw3)
#  endif()
endif()

if(EXISTS "${PROJECT_SOURCE_DIR}/cmake.user.inc")
  include("${PROJECT_SOURCE_DIR}/cmake.user.inc")
endif()<|MERGE_RESOLUTION|>--- conflicted
+++ resolved
@@ -16,7 +16,7 @@
 project (pyscf)
 
 if (NOT CMAKE_BUILD_TYPE)
-  set(CMAKE_BUILD_TYPE Release)
+  set(CMAKE_BUILD_TYPE RELWITHDEBINFO)
 endif()
 #set(CMAKE_BUILD_TYPE DEBUG)
 set(CMAKE_VERBOSE_MAKEFILE OFF)
@@ -164,8 +164,8 @@
   set(CMAKE_INSTALL_RPATH "\$ORIGIN:\$ORIGIN/deps/lib:\$ORIGIN/deps/lib64")
 endif ()
 
-option(ENABLE_FFTW "Using fftw3" ON)
-option(BUILD_FFTW "Building fftw3" ON)
+option(ENABLE_FFTW "Using fftw3" OFF)
+option(BUILD_FFTW "Building fftw3" OFF)
 
 add_subdirectory(np_helper)
 add_subdirectory(gto)
@@ -192,6 +192,7 @@
 if(BUILD_LIBCINT)
 if(NOT EXISTS "${PROJECT_SOURCE_DIR}/deps/include/cint.h")
   set(LIBCINT_GIT https://github.com/sunqm/libcint.git) # libcint is a portable, cross-platform implementation
+  set(LIBCINT_GIT_TAG v5.1.3)
   if (USE_QCINT)
     set(LIBCINT_GIT https://github.com/sunqm/qcint.git) # qcint is an optimized implementation for x86-64 architecture
     if(NOT BUILD_MARCH_NATIVE)
@@ -199,17 +200,18 @@
     endif()
   endif()
 
+  if (NOT ${CUSTOM_CINT_GIT} STREQUAL "")
+    message(STATUS "Using custom libcint github repo: ${CUSTOM_CINT_GIT}")
+    set(LIBCINT_GIT ${CUSTOM_CINT_GIT})
+  endif()
+  if (NOT ${CUSTOM_CINT_GIT_TAG} STREQUAL "")
+    message(STATUS "Using custom libcint github tag: ${CUSTOM_CINT_GIT_TAG}")
+    set(LIBCINT_GIT_TAG ${CUSTOM_CINT_GIT_TAG})
+  endif()
+
   ExternalProject_Add(libcint
-<<<<<<< HEAD
-    GIT_REPOSITORY https://github.com/fishjojo/libcint.git
-    GIT_TAG dev
-    # GIT_REPOSITORY https://github.com/sunqm/libcint.git # libcint is a portable, cross-platform implementation
-    # GIT_REPOSITORY https://github.com/sunqm/qcint.git # qcint is an optimized implementation for x86-64 architecture
-    # GIT_TAG v4.4.6
-=======
     GIT_REPOSITORY ${LIBCINT_GIT}
-    GIT_TAG v5.1.3
->>>>>>> 59f0f566
+    GIT_TAG ${LIBCINT_GIT_TAG}
     PREFIX ${PROJECT_BINARY_DIR}/deps
     INSTALL_DIR ${PROJECT_SOURCE_DIR}/deps
     CMAKE_CACHE_ARGS
@@ -237,7 +239,7 @@
 option(BUILD_XCFUN "Download and build xcfun library" ON)
 
 option(ENABLE_LIBXSMM "Using libxsmm" OFF)
-option(BUILD_LIBXSMM "Building libxsmm" ON)
+option(BUILD_LIBXSMM "Building libxsmm" OFF)
 if(APPLE)
     set(ENABLE_LIBXSMM OFF)
 endif()
