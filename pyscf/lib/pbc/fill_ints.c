/* Copyright 2014-2018,2021 The PySCF Developers. All Rights Reserved.

   Licensed under the Apache License, Version 2.0 (the "License");
    you may not use this file except in compliance with the License.
    You may obtain a copy of the License at

        http://www.apache.org/licenses/LICENSE-2.0

    Unless required by applicable law or agreed to in writing, software
    distributed under the License is distributed on an "AS IS" BASIS,
    WITHOUT WARRANTIES OR CONDITIONS OF ANY KIND, either express or implied.
    See the License for the specific language governing permissions and
    limitations under the License.

 *
 * Author: Qiming Sun <osirpt.sun@gmail.com>
 *         Xing Zhang <zhangxing.nju@gmail.com>
 */

#include <stdlib.h>
#include <stdint.h>
#include <math.h>
#include <complex.h>
#include <assert.h>
#include "config.h"
#include "cint.h"
<<<<<<< HEAD
#include "vhf/fblas.h"
#include "pbc/optimizer.h"
#include "pbc/neighbor_list.h"
=======
#include "gto/gto.h"
>>>>>>> c0c4dbcb
#include "np_helper/np_helper.h"
#include "vhf/nr_direct.h"
#include "vhf/fblas.h"
#include "pbc/pbc.h"

#define INTBUFMAX10     8000
#define OF_CMPLX        2
#define MAX_THREADS     256

typedef void (*FPtrSort)(double *outR, double *outI, double *bufkkR, double *bufkkI,
                         int *shls, int *ao_loc, BVKEnvs *envs_bvk);
typedef void (*FPtrFill)(int (*intor)(double *, int *, int *, double, CINTEnvVars *, BVKEnvs *),
                         double *outR, double *outI, double *cache, int *cell0_shls,
                         CINTEnvVars *envs_cint, BVKEnvs *envs_bvk);

void PBCminimal_CINTEnvVars(CINTEnvVars *envs, int *atm, int natm, int *bas, int nbas, double *env,
                            CINTOpt *cintopt)
{
        envs->atm = atm;
        envs->bas = bas;
        envs->env = env;
        envs->natm = natm;
        envs->nbas = nbas;
        envs->opt = cintopt;
        envs->ncomp_e1 = 1;
        envs->ncomp_e2 = 1;
        envs->ncomp_tensor = 1;

}

/*
 * contract basis in supmol to basis of bvk-cell
 * sh_loc indicates the boundary of each bvkcell basis
 */
static int _assemble3c(double *out, int *cell0_shls, int *bvk_cells, double cutoff,
                       CINTEnvVars *envs_cint, BVKEnvs *envs_bvk)
{
        int *atm = envs_cint->atm;
        int *bas = envs_cint->bas;
        double *env = envs_cint->env;
        int natm = envs_cint->natm;
        int nbas = envs_cint->nbas;
        size_t Nbas = nbas;
        int ncomp = envs_bvk->ncomp;
        int nbasp = envs_bvk->nbasp;
        int nbas_bvk = nbasp * envs_bvk->ncells;
        int *cell0_ao_loc = envs_bvk->ao_loc;
        int *sh_loc = envs_bvk->sh_loc;
        int ish_cell0 = cell0_shls[0];
        int jsh_cell0 = cell0_shls[1];
        int ksh_cell0 = cell0_shls[2];
        int cell_i = bvk_cells[0];
        int cell_j = bvk_cells[1];
        int ish_bvk = ish_cell0 + cell_i * nbasp;
        int jsh_bvk = jsh_cell0 + cell_j * nbasp;
        int ksh_bvk = ksh_cell0 - nbasp + nbas_bvk;
        int ish0 = sh_loc[ish_bvk];
        int jsh0 = sh_loc[jsh_bvk];
        int ksh0 = sh_loc[ksh_bvk];
        int ish1 = sh_loc[ish_bvk+1];
        int jsh1 = sh_loc[jsh_bvk+1];
        int ksh1 = sh_loc[ksh_bvk+1];
        int i0 = cell0_ao_loc[ish_cell0];
        int j0 = cell0_ao_loc[jsh_cell0];
        int k0 = cell0_ao_loc[ksh_cell0];
        int i1 = cell0_ao_loc[ish_cell0+1];
        int j1 = cell0_ao_loc[jsh_cell0+1];
        int k1 = cell0_ao_loc[ksh_cell0+1];
        int di = i1 - i0;
        int dj = j1 - j0;
        int dk = k1 - k0;
        int dijkc = di * dj * dk * ncomp;
        CINTOpt *cintopt = envs_cint->opt;
        double *bufL = out + dijkc;
        double *cache = bufL + dijkc;
        int shls[3];
        int n, ish, jsh, ksh;
        int8_t *ovlp_mask = envs_bvk->ovlp_mask;
        // aux_mask to skip smooth auxiliary basis if needed
        int *aux_mask = envs_bvk->bas_map;
        double *qcond = envs_bvk->q_cond;
        double *qcond_k;
        double kj_cutoff;
        int (*intor)() = envs_bvk->intor;

        int empty = 1;
        NPdset0(out, dijkc);

        if (ish0 == ish1 || jsh0 == jsh1 || ksh0 == ksh1) {
                return 0;
        }

        if (qcond != NULL) {
                for (ksh = ksh0; ksh < ksh1; ksh++) {
                        // (ksh - nbas) because ksh the basis in auxcell was appended to
                        // the end of supmol basis
                        if (!aux_mask[ksh]) {
                                continue;
                        }
                        qcond_k = qcond + (ksh - Nbas) * Nbas;
                        shls[2] = ksh;
                        for (ish = ish0; ish < ish1; ish++) {
                                kj_cutoff = cutoff / qcond_k[ish];
                                shls[0] = ish;
                                for (jsh = jsh0; jsh < jsh1; jsh++) {
                                        if (!ovlp_mask[ish*Nbas+jsh] ||
                                            qcond_k[jsh] < kj_cutoff) {
                                                continue;
                                        }
                                        shls[1] = jsh;
                                        if ((*intor)(bufL, NULL, shls, atm, natm,
                                                     bas, nbas, env, cintopt, cache)) {
                                                for (n = 0; n < dijkc; n++) {
                                                        out[n] += bufL[n];
                                                }
                                                empty = 0;
                                        }
                                }
                        }
                }
        } else {
                for (ksh = ksh0; ksh < ksh1; ksh++) {
                        // (ksh - nbas) because ksh the basis in auxcell was appended to
                        // the end of supmol basis
                        if (!aux_mask[ksh]) {
                                continue;
                        }
                        shls[2] = ksh;
                        for (ish = ish0; ish < ish1; ish++) {
                                shls[0] = ish;
                                for (jsh = jsh0; jsh < jsh1; jsh++) {
                                        if (!ovlp_mask[ish*Nbas+jsh]) {
                                                continue;
                                        }
                                        shls[1] = jsh;
                                        if ((*intor)(bufL, NULL, shls, atm, natm,
                                                     bas, nbas, env, cintopt, cache)) {
                                                for (n = 0; n < dijkc; n++) {
                                                        out[n] += bufL[n];
                                                }
                                                empty = 0;
                                        }
                                }
                        }
                }
        }
        return !empty;
}

// [kI, KJ, i, j, k, comp] in Fortran order => [kI, kJ, comp, i, j, k] in C order
static void _sort_kks1(double *outR, double *outI, double *bufkkR, double *bufkkI,
                       int *shls, int *ao_loc, BVKEnvs *envs_bvk)
{
        int *shls_slice = envs_bvk->shls_slice;
        int *kpt_ij_idx = envs_bvk->kpt_ij_idx;
        int kpt_ij_size = envs_bvk->kpt_ij_size;
        int nkpts = envs_bvk->nkpts;
        int comp = envs_bvk->ncomp;
        int ish = shls[0];
        int jsh = shls[1];
        int ksh = shls[2];
        int ish0 = shls_slice[0];
        int ish1 = shls_slice[1];
        int jsh0 = shls_slice[2];
        int jsh1 = shls_slice[3];
        int ksh0 = shls_slice[4];
        int ksh1 = shls_slice[5];
        int ip0 = ao_loc[ish0];
        int ip1 = ao_loc[ish1];
        int jp0 = ao_loc[jsh0];
        int jp1 = ao_loc[jsh1];
        int kp0 = ao_loc[ksh0];
        int kp1 = ao_loc[ksh1];
        int i0 = ao_loc[ish] - ip0;
        int j0 = ao_loc[jsh] - jp0;
        int k0 = ao_loc[ksh] - kp0;
        int i1 = ao_loc[ish+1] - ip0;
        int j1 = ao_loc[jsh+1] - jp0;
        int k1 = ao_loc[ksh+1] - kp0;
        int ko, kikj, i, j, k, n, ij, ic;
        int di = i1 - i0;
        int dj = j1 - j0;
        int dk = k1 - k0;
        int dij = di * dj;
        int KK = nkpts * nkpts;
        int KKdij = KK * dij;
        size_t naoi = ip1 - ip0;
        size_t naoj = jp1 - jp0;
        size_t naok = kp1 - kp0;
        size_t nao2 = naoi * naoj;
        size_t nao3 = nao2 * naok;
        size_t n3c = nao3 * comp;
        size_t off;
        double *pbufR, *pbufI;

        for (ic = 0; ic < comp; ic++) {
                for (n = 0, j = j0; j < j1; j++) {
                for (i = i0; i < i1; i++, n++) {
                        ij = i * naoj + j;
                        pbufR = bufkkR + n * KK;
                        pbufI = bufkkI + n * KK;
                        for (ko = 0; ko < kpt_ij_size; ko++) {
                                kikj = kpt_ij_idx[ko];
                                off = n3c * ko + ij * naok + k0;
                                for (k = 0; k < dk; k++) {
                                        outR[off+k] = pbufR[k*KKdij+kikj];
                                        outI[off+k] = pbufI[k*KKdij+kikj];
                                }
                        }
                } }
                outR += nao3;
                outI += nao3;
                bufkkR += KKdij * dk;
                bufkkI += KKdij * dk;
        }
}

// [kI, KJ, i, j, k, comp] in Fortran order => [kI, kJ, comp, i>=j, k] in C order
static void _sort_kks2(double *outR, double *outI, double *bufkkR, double *bufkkI,
                       int *shls, int *ao_loc, BVKEnvs *envs_bvk)
{
        int *shls_slice = envs_bvk->shls_slice;
        int *kpt_ij_idx = envs_bvk->kpt_ij_idx;
        int kpt_ij_size = envs_bvk->kpt_ij_size;
        int nkpts = envs_bvk->nkpts;
        int comp = envs_bvk->ncomp;
        int ish = shls[0];
        int jsh = shls[1];
        int ksh = shls[2];
        int ish0 = shls_slice[0];
        int ish1 = shls_slice[1];
        int ksh0 = shls_slice[4];
        int ksh1 = shls_slice[5];
        int ip0 = ao_loc[ish0];
        int ip1 = ao_loc[ish1];
        int kp0 = ao_loc[ksh0];
        int kp1 = ao_loc[ksh1];
        assert(ip1 == ao_loc[shls_slice[3]] && ao_loc[shls_slice[2]] == 0);
        int i0 = ao_loc[ish];
        int j0 = ao_loc[jsh];
        int k0 = ao_loc[ksh] - kp0;
        int i1 = ao_loc[ish+1];
        int j1 = ao_loc[jsh+1];
        int k1 = ao_loc[ksh+1] - kp0;
        int ko, kikj, i, j, k, n, ij, ic;
        int di = i1 - i0;
        int dj = j1 - j0;
        int dk = k1 - k0;
        int dij = di * dj;
        int KK = nkpts * nkpts;
        int KKdij = KK * dij;
        size_t ijoff = (size_t)ip0 * (ip0 + 1) / 2;
        size_t nao2 = (size_t)ip1 * (ip1 + 1) / 2 - ijoff;
        size_t naok = kp1 - kp0;
        size_t nao3 = nao2 * naok;
        size_t n3c = nao3 * comp;
        size_t off;
        double *pbufR, *pbufI;

        if (i0 > j0) {
                for (ic = 0; ic < comp; ic++) {
                        for (n = 0, j = j0; j < j1; j++) {
                        for (i = i0; i < i1; i++, n++) {
                                ij = i * (i + 1) / 2 + j - ijoff;
                                pbufR = bufkkR + n * KK;
                                pbufI = bufkkI + n * KK;
                                for (ko = 0; ko < kpt_ij_size; ko++) {
                                        kikj = kpt_ij_idx[ko];
                                        off = n3c * ko + ij * naok + k0;
                                        for (k = 0; k < dk; k++) {
                                                outR[off+k] = pbufR[k*KKdij+kikj];
                                                outI[off+k] = pbufI[k*KKdij+kikj];
                                        }
                                }
                        } }
                        outR += nao3;
                        outI += nao3;
                        bufkkR += KKdij * dk;
                        bufkkI += KKdij * dk;
                }
        } else {
                for (ic = 0; ic < comp; ic++) {
                        for (i = i0; i < i1; i++) {
                        for (j = j0; j <= i; j++) {
                                ij = i * (i + 1) / 2 + j - ijoff;
                                pbufR = bufkkR + ((j - j0) * di + i - i0) * KK;
                                pbufI = bufkkI + ((j - j0) * di + i - i0) * KK;
                                for (ko = 0; ko < kpt_ij_size; ko++) {
                                        kikj = kpt_ij_idx[ko];
                                        off = n3c * ko + ij * naok + k0;
                                        for (k = 0; k < dk; k++) {
                                                outR[off+k] = pbufR[k*KKdij+kikj];
                                                outI[off+k] = pbufI[k*KKdij+kikj];
                                        }
                                }
                        } }
                        outR += nao3;
                        outI += nao3;
                        bufkkR += KKdij * dk;
                        bufkkI += KKdij * dk;
                }
        }
}

static void _fill_kk(int (*intor)(), FPtrSort fsort,
                     double *outR, double *outI, double *cache, int *cell0_shls,
                     CINTEnvVars *envs_cint, BVKEnvs *envs_bvk)
{
        char TRANS_N = 'N';
        char TRANS_T = 'T';
        double D0 = 0;
        double D1 = 1;
        double ND1 = -1;

        int bvk_ncells = envs_bvk->ncells;
        int nkpts = envs_bvk->nkpts;
        int *cell0_ao_loc = envs_bvk->ao_loc;
        int ish_cell0 = cell0_shls[0];
        int jsh_cell0 = cell0_shls[1];
        int ksh_cell0 = cell0_shls[2];
        int di = cell0_ao_loc[ish_cell0+1] -  cell0_ao_loc[ish_cell0];
        int dj = cell0_ao_loc[jsh_cell0+1] -  cell0_ao_loc[jsh_cell0];
        int dk = cell0_ao_loc[ksh_cell0+1] -  cell0_ao_loc[ksh_cell0];
        int dij = di * dj;
        int ncomp = envs_bvk->ncomp;
        int d3c = dij * dk * ncomp;
        int d3cL = d3c * bvk_ncells;
        int d3ck = d3c * nkpts;
        double *bufkLR = cache;
        double *bufkLI = bufkLR + (size_t)d3cL * nkpts;
        double *bufkkR = bufkLI + (size_t)d3cL * nkpts;
        double *bufkkI = bufkkR + (size_t)d3c * nkpts * nkpts;
        double *bufL = bufkkR;
        double *pbuf = bufL;
        int iL, jL;
        int bvk_cells[2];

        int iLmax = -1;
        int jLmax = -1;
        for (iL = 0; iL < bvk_ncells; iL++) {
        for (jL = 0; jL < bvk_ncells; jL++) {
                bvk_cells[0] = iL;
                bvk_cells[1] = jL;
                if ((*intor)(pbuf, cell0_shls, bvk_cells, envs_bvk->cutoff,
                             envs_cint, envs_bvk)) {
                        iLmax = iL;
                        jLmax = MAX(jL, jLmax);
                }
                pbuf += d3c;
        } }

        int nLi = iLmax + 1;
        int nLj = jLmax + 1;
        double *expLkR = envs_bvk->expLkR;
        double *expLkI = envs_bvk->expLkI;

        if (jLmax >= 0) {  // ensure j3c buf is not empty
                dgemm_(&TRANS_N, &TRANS_T, &nkpts, &d3cL, &nLi,
                       &D1, expLkR, &nkpts, bufL, &d3cL,
                       &D0, bufkLR, &nkpts);
                // conj(exp(1j*dot(h,k)))
                dgemm_(&TRANS_N, &TRANS_T, &nkpts, &d3cL, &nLi,
                       &ND1, expLkI, &nkpts, bufL, &d3cL,
                       &D0, bufkLI, &nkpts);

                dgemm_(&TRANS_N, &TRANS_T, &nkpts, &d3ck, &nLj,
                       &D1, expLkR, &nkpts, bufkLR, &d3ck,
                       &D0, bufkkR, &nkpts);
                dgemm_(&TRANS_N, &TRANS_T, &nkpts, &d3ck, &nLj,
                       &ND1, expLkI, &nkpts, bufkLI, &d3ck,
                       &D1, bufkkR, &nkpts);
                dgemm_(&TRANS_N, &TRANS_T, &nkpts, &d3ck, &nLj,
                       &D1, expLkR, &nkpts, bufkLI, &d3ck,
                       &D0, bufkkI, &nkpts);
                dgemm_(&TRANS_N, &TRANS_T, &nkpts, &d3ck, &nLj,
                       &D1, expLkI, &nkpts, bufkLR, &d3ck,
                       &D1, bufkkI, &nkpts);

                (*fsort)(outR, outI, bufkkR, bufkkI, cell0_shls, cell0_ao_loc, envs_bvk);
        }
}

void PBCfill_nr3c_kks1(int (*intor)(), double *outR, double *outI, double *cache,
                       int *cell0_shls, CINTEnvVars *envs_cint, BVKEnvs *envs_bvk)
{
        _fill_kk(intor, _sort_kks1, outR, outI, cache, cell0_shls, envs_cint, envs_bvk);
}

void PBCfill_nr3c_kks2(int (*intor)(), double *outR, double *outI, double *cache,
                       int *cell0_shls, CINTEnvVars *envs_cint, BVKEnvs *envs_bvk)
{
        int ish_cell0 = cell0_shls[0];
        int jsh_cell0 = cell0_shls[1];
        if (ish_cell0 < jsh_cell0) {
                return;
        }
        _fill_kk(intor, _sort_kks2, outR, outI, cache, cell0_shls, envs_cint, envs_bvk);
}

// [kI, i, j, k, comp] in Fortran order => [kI, comp, i, j, k] in C order
static void _sort_ks1(double *outR, double *outI, double *bufkR, double *bufkI,
                      int *shls, int *ao_loc, BVKEnvs *envs_bvk)
{
        int *shls_slice = envs_bvk->shls_slice;
        int nkpts = envs_bvk->nkpts;
        int comp = envs_bvk->ncomp;
        int ish = shls[0];
        int jsh = shls[1];
        int ksh = shls[2];
        int ish0 = shls_slice[0];
        int ish1 = shls_slice[1];
        int jsh0 = shls_slice[2];
        int jsh1 = shls_slice[3];
        int ksh0 = shls_slice[4];
        int ksh1 = shls_slice[5];
        int ip0 = ao_loc[ish0];
        int ip1 = ao_loc[ish1];
        int jp0 = ao_loc[jsh0];
        int jp1 = ao_loc[jsh1];
        int kp0 = ao_loc[ksh0];
        int kp1 = ao_loc[ksh1];
        int i0 = ao_loc[ish] - ip0;
        int j0 = ao_loc[jsh] - jp0;
        int k0 = ao_loc[ksh] - kp0;
        int i1 = ao_loc[ish+1] - ip0;
        int j1 = ao_loc[jsh+1] - jp0;
        int k1 = ao_loc[ksh+1] - kp0;
        int ki, i, j, k, n, ij, ic;
        int di = i1 - i0;
        int dj = j1 - j0;
        int dk = k1 - k0;
        int dij = di * dj;
        int Kdij = nkpts * dij;
        size_t naoi = ip1 - ip0;
        size_t naoj = jp1 - jp0;
        size_t naok = kp1 - kp0;
        size_t nao2 = naoi * naoj;
        size_t nao3 = nao2 * naok;
        size_t n3c = nao3 * comp;
        size_t off;
        double *pbufR, *pbufI;

        for (ic = 0; ic < comp; ic++) {
                for (n = 0, j = j0; j < j1; j++) {
                for (i = i0; i < i1; i++, n++) {
                        ij = i * naoj + j;
                        pbufR = bufkR + n * nkpts;
                        pbufI = bufkI + n * nkpts;
                        for (ki = 0; ki < nkpts; ki++) {
                                off = n3c * ki + ij * naok + k0;
                                for (k = 0; k < dk; k++) {
                                        outR[off+k] = pbufR[k*Kdij+ki];
                                        outI[off+k] = pbufI[k*Kdij+ki];
                                }
                        }
                } }
                outR += nao3;
                outI += nao3;
                bufkR += Kdij * dk;
                bufkI += Kdij * dk;
        }
}

// [kI, i, j, k, comp] in Fortran order => [kI, comp, i>=j, k] in C order
static void _sort_ks2(double *outR, double *outI, double *bufkR, double *bufkI,
                      int *shls, int *ao_loc, BVKEnvs *envs_bvk)
{
        int *shls_slice = envs_bvk->shls_slice;
        int nkpts = envs_bvk->nkpts;
        int comp = envs_bvk->ncomp;
        int ish = shls[0];
        int jsh = shls[1];
        int ksh = shls[2];
        int ish0 = shls_slice[0];
        int ish1 = shls_slice[1];
        int ksh0 = shls_slice[4];
        int ksh1 = shls_slice[5];
        int ip0 = ao_loc[ish0];
        int ip1 = ao_loc[ish1];
        int kp0 = ao_loc[ksh0];
        int kp1 = ao_loc[ksh1];
        assert(ip1 == ao_loc[shls_slice[3]] && ao_loc[shls_slice[2]] == 0);
        int i0 = ao_loc[ish];
        int j0 = ao_loc[jsh];
        int k0 = ao_loc[ksh] - kp0;
        int i1 = ao_loc[ish+1];
        int j1 = ao_loc[jsh+1];
        int k1 = ao_loc[ksh+1] - kp0;
        int ki, i, j, k, n, ij, ic;
        int di = i1 - i0;
        int dj = j1 - j0;
        int dk = k1 - k0;
        int dij = di * dj;
        int Kdij = nkpts * dij;
        size_t ijoff = (size_t)ip0 * (ip0 + 1) / 2;
        size_t nao2 = (size_t)ip1 * (ip1 + 1) / 2 - ijoff;
        size_t naok = kp1 - kp0;
        size_t nao3 = nao2 * naok;
        size_t n3c = nao3 * comp;
        size_t off;
        double *pbufR, *pbufI;

        if (i0 > j0) {
                for (ic = 0; ic < comp; ic++) {
                        for (n = 0, j = j0; j < j1; j++) {
                        for (i = i0; i < i1; i++, n++) {
                                ij = i * (i + 1) / 2 + j - ijoff;
                                pbufR = bufkR + n * nkpts;
                                pbufI = bufkI + n * nkpts;
                                for (ki = 0; ki < nkpts; ki++) {
                                        off = n3c * ki + ij * naok + k0;
                                        for (k = 0; k < dk; k++) {
                                                outR[off+k] = pbufR[k*Kdij+ki];
                                                outI[off+k] = pbufI[k*Kdij+ki];
                                        }
                                }
                        } }
                        outR += nao3;
                        outI += nao3;
                        bufkR += Kdij * dk;
                        bufkI += Kdij * dk;
                }
        } else {
                for (ic = 0; ic < comp; ic++) {
                        for (i = i0; i < i1; i++) {
                        for (j = j0; j <= i; j++) {
                                ij = i * (i + 1) / 2 + j - ijoff;
                                pbufR = bufkR + ((j - j0) * di + i - i0) * nkpts;
                                pbufI = bufkI + ((j - j0) * di + i - i0) * nkpts;
                                for (ki = 0; ki < nkpts; ki++) {
                                        off = n3c * ki + ij * naok + k0;
                                        for (k = 0; k < dk; k++) {
                                                outR[off+k] = pbufR[k*Kdij+ki];
                                                outI[off+k] = pbufI[k*Kdij+ki];
                                        }
                                }
                        } }
                        outR += nao3;
                        outI += nao3;
                        bufkR += Kdij * dk;
                        bufkI += Kdij * dk;
                }
        }
}

static void _fill_k(int (*intor)(), FPtrSort fsort,
                    double *outR, double *outI, double *cache,
                    int *cell0_shls, CINTEnvVars *envs_cint, BVKEnvs *envs_bvk)
{
        char TRANS_N = 'N';
        char TRANS_T = 'T';
        double D0 = 0;
        double D1 = 1;

        int bvk_ncells = envs_bvk->ncells;
        int nkpts = envs_bvk->nkpts;
        int *cell0_ao_loc = envs_bvk->ao_loc;
        int ish_cell0 = cell0_shls[0];
        int jsh_cell0 = cell0_shls[1];
        int ksh_cell0 = cell0_shls[2];
        int di = cell0_ao_loc[ish_cell0+1] -  cell0_ao_loc[ish_cell0];
        int dj = cell0_ao_loc[jsh_cell0+1] -  cell0_ao_loc[jsh_cell0];
        int dk = cell0_ao_loc[ksh_cell0+1] -  cell0_ao_loc[ksh_cell0];
        int dij = di * dj;
        int ncomp = envs_bvk->ncomp;
        int d3c = dij * dk * ncomp;
        int d3cL = d3c * bvk_ncells;
        int d3ck = d3c * nkpts;
        double *bufkR = cache;
        double *bufkI = bufkR + d3ck;
        double *bufL = bufkI + d3ck;
        double *bufLkR = bufL + d3cL;
        double *bufLkI = bufLkR + d3ck;
        double *pbuf;
        int iL, jL, jLmax, nLj, i, k;
        int bvk_cells[2];
        double *expLkR = envs_bvk->expLkR;
        double *expLkI = envs_bvk->expLkI;

        int empty = 1;
        NPdset0(bufkR, d3ck);
        NPdset0(bufkI, d3ck);

        for (iL = 0; iL < bvk_ncells; iL++) {
                jLmax = -1;
                pbuf = bufL;
                for (jL = 0; jL < bvk_ncells; jL++) {
                        bvk_cells[0] = iL;
                        bvk_cells[1] = jL;
                        if ((*intor)(pbuf, cell0_shls, bvk_cells, envs_bvk->cutoff,
                                     envs_cint, envs_bvk)) {
                                jLmax = MAX(jL, jLmax);
                        }
                        pbuf += d3c;
                }
                if (jLmax >= 0) {  // ensure j3c buf is not empty
                        nLj = jLmax + 1;
                        dgemm_(&TRANS_N, &TRANS_T, &nkpts, &d3c, &nLj,
                               &D1, expLkR, &nkpts, bufL, &d3c,
                               &D0, bufLkR, &nkpts);
                        dgemm_(&TRANS_N, &TRANS_T, &nkpts, &d3c, &nLj,
                               &D1, expLkI, &nkpts, bufL, &d3c,
                               &D0, bufLkI, &nkpts);

                        for (i = 0; i < d3c; i++) {
                        for (k = 0; k < nkpts; k++) {
                                bufkR[i*nkpts+k] += bufLkR[i*nkpts+k] * expLkR[iL*nkpts+k]
                                                  + bufLkI[i*nkpts+k] * expLkI[iL*nkpts+k];
                                bufkI[i*nkpts+k] += bufLkI[i*nkpts+k] * expLkR[iL*nkpts+k]
                                                  - bufLkR[i*nkpts+k] * expLkI[iL*nkpts+k];
                        } }
                        empty = 0;
                }
        }
        if (!empty) {
                (*fsort)(outR, outI, bufkR, bufkI, cell0_shls, cell0_ao_loc, envs_bvk);
        }
}

void PBCfill_nr3c_ks1(int (*intor)(), double *outR, double *outI, double *cache,
                      int *cell0_shls, CINTEnvVars *envs_cint, BVKEnvs *envs_bvk)
{
        _fill_k(intor, _sort_ks1, outR, outI, cache, cell0_shls, envs_cint, envs_bvk);
}

void PBCfill_nr3c_ks2(int (*intor)(), double *outR, double *outI, double *cache,
                      int *cell0_shls, CINTEnvVars *envs_cint, BVKEnvs *envs_bvk)
{
        int ish_cell0 = cell0_shls[0];
        int jsh_cell0 = cell0_shls[1];
        if (ish_cell0 < jsh_cell0) {
                return;
        }
        _fill_k(intor, _sort_ks2, outR, outI, cache, cell0_shls, envs_cint, envs_bvk);
}

// [i, j, k, comp] in Fortran order => [comp, i, j, k] in C order
// Note: just need to copy real part. imaginary part may be NULL pointer
static void _sort_gs1(double *outR, double *outI, double *bufR, double *bufI,
                      int *shls, int *ao_loc, BVKEnvs *envs_bvk)
{
        int *shls_slice = envs_bvk->shls_slice;
        int comp = envs_bvk->ncomp;
        int ish = shls[0];
        int jsh = shls[1];
        int ksh = shls[2];
        int ish0 = shls_slice[0];
        int ish1 = shls_slice[1];
        int jsh0 = shls_slice[2];
        int jsh1 = shls_slice[3];
        int ksh0 = shls_slice[4];
        int ksh1 = shls_slice[5];
        int ip0 = ao_loc[ish0];
        int ip1 = ao_loc[ish1];
        int jp0 = ao_loc[jsh0];
        int jp1 = ao_loc[jsh1];
        int kp0 = ao_loc[ksh0];
        int kp1 = ao_loc[ksh1];
        int i0 = ao_loc[ish] - ip0;
        int j0 = ao_loc[jsh] - jp0;
        int k0 = ao_loc[ksh] - kp0;
        int i1 = ao_loc[ish+1] - ip0;
        int j1 = ao_loc[jsh+1] - jp0;
        int k1 = ao_loc[ksh+1] - kp0;
        int i, j, k, n, ic;
        int di = i1 - i0;
        int dj = j1 - j0;
        int dk = k1 - k0;
        int dij = di * dj;
        int dijk = dij * dk;
        size_t naoi = ip1 - ip0;
        size_t naoj = jp1 - jp0;
        size_t naok = kp1 - kp0;
        size_t nao2 = naoi * naoj;
        size_t nao3 = nao2 * naok;
        size_t off;

        for (ic = 0; ic < comp; ic++) {
                for (n = 0, j = j0; j < j1; j++) {
                for (i = i0; i < i1; i++, n++) {
                        off = (i * naoj + j) * naok + k0;
                        for (k = 0; k < dk; k++) {
                                outR[off+k] = bufR[n+k*dij];
                        }
                } }
                outR += nao3;
                bufR += dijk;
        }
}

// [i, j, k, comp] in Fortran order => [comp, i>=j, k] in C order
// Note: just need to copy real part. imaginary part may be NULL pointer
static void _sort_gs2(double *outR, double *outI, double *bufR, double *bufI,
                      int *shls, int *ao_loc, BVKEnvs *envs_bvk)
{
        int *shls_slice = envs_bvk->shls_slice;
        int comp = envs_bvk->ncomp;
        int ish = shls[0];
        int jsh = shls[1];
        int ksh = shls[2];
        int ish0 = shls_slice[0];
        int ish1 = shls_slice[1];
        int ksh0 = shls_slice[4];
        int ksh1 = shls_slice[5];
        int ip0 = ao_loc[ish0];
        int ip1 = ao_loc[ish1];
        int kp0 = ao_loc[ksh0];
        int kp1 = ao_loc[ksh1];
        assert(ip1 == ao_loc[shls_slice[3]] && ao_loc[shls_slice[2]] == 0);
        int i0 = ao_loc[ish];
        int j0 = ao_loc[jsh];
        int k0 = ao_loc[ksh] - kp0;
        int i1 = ao_loc[ish+1];
        int j1 = ao_loc[jsh+1];
        int k1 = ao_loc[ksh+1] - kp0;
        int i, j, k, n, ic;
        int di = i1 - i0;
        int dj = j1 - j0;
        int dk = k1 - k0;
        int dij = di * dj;
        int dijk = dij * dk;
        size_t ijoff = (size_t)ip0 * (ip0 + 1) / 2;
        size_t nao2 = (size_t)ip1 * (ip1 + 1) / 2 - ijoff;
        size_t naok = kp1 - kp0;
        size_t nao3 = nao2 * naok;
        size_t off;

        if (i0 > j0) {
                for (ic = 0; ic < comp; ic++) {
                        for (n = 0, j = j0; j < j1; j++) {
                        for (i = i0; i < i1; i++, n++) {
                                off = (i * (i + 1) / 2 + j - ijoff) * naok + k0;
                                for (k = 0; k < dk; k++) {
                                        outR[off+k] = bufR[k*dij+n];
                                }
                        } }
                        outR += nao3;
                        bufR += dijk;
                }
        } else {
                for (ic = 0; ic < comp; ic++) {
                        for (i = i0; i < i1; i++) {
                        for (j = j0; j <= i; j++) {
                                n = ((j - j0) * di + i - i0);
                                off = (i * (i + 1) / 2 + j - ijoff) * naok + k0;
                                for (k = 0; k < dk; k++) {
                                        outR[off+k] = bufR[k*dij+n];
                                }
                        } }
                        outR += nao3;
                        bufR += dijk;
                }
        }
}

static void _fill_nk1(int (*intor)(), FPtrSort fsort,
                      double *outR, double *outI, double *cache,
                      int *cell0_shls, CINTEnvVars *envs_cint, BVKEnvs *envs_bvk)
{
        int bvk_ncells = envs_bvk->ncells;
        int *cell0_ao_loc = envs_bvk->ao_loc;
        int ish_cell0 = cell0_shls[0];
        int jsh_cell0 = cell0_shls[1];
        int ksh_cell0 = cell0_shls[2];
        int di = cell0_ao_loc[ish_cell0+1] -  cell0_ao_loc[ish_cell0];
        int dj = cell0_ao_loc[jsh_cell0+1] -  cell0_ao_loc[jsh_cell0];
        int dk = cell0_ao_loc[ksh_cell0+1] -  cell0_ao_loc[ksh_cell0];
        int dij = di * dj;
        int ncomp = envs_bvk->ncomp;
        int d3c = dij * dk * ncomp;
        double *bufR = cache;
        double *bufI = bufR + d3c;
        double *bufL = bufI + d3c;
        int iL, jL, n;
        int bvk_cells[2];
        double *expLkR = envs_bvk->expLkR;
        double *expLkI = envs_bvk->expLkI;
        double facR, facI;

        int empty = 1;
        NPdset0(bufR, d3c);
        NPdset0(bufI, d3c);
        for (iL = 0; iL < bvk_ncells; iL++) {
        for (jL = 0; jL < bvk_ncells; jL++) {
                bvk_cells[0] = iL;
                bvk_cells[1] = jL;
                if ((*intor)(bufL, cell0_shls, bvk_cells, envs_bvk->cutoff,
                             envs_cint, envs_bvk)) {
                        empty = 0;
                        facR = expLkR[iL] * expLkR[jL] + expLkI[iL] * expLkI[jL];
                        facI = expLkR[iL] * expLkI[jL] - expLkI[iL] * expLkR[jL];
                        for (n = 0; n < d3c; n++) {
                                bufR[n] += bufL[n] * facR;
                                bufI[n] += bufL[n] * facI;
                        }
                }
        } }

        if (!empty) {
                (*fsort)(outR, NULL, bufR, NULL, cell0_shls, cell0_ao_loc, envs_bvk);
                (*fsort)(outI, NULL, bufI, NULL, cell0_shls, cell0_ao_loc, envs_bvk);
        }
}

void PBCfill_nr3c_nk1s1(int (*intor)(), double *outR, double *outI, double *cache,
                        int *cell0_shls, CINTEnvVars *envs_cint, BVKEnvs *envs_bvk)
{
        _fill_nk1(intor, _sort_gs1, outR, outI, cache, cell0_shls, envs_cint, envs_bvk);
}

void PBCfill_nr3c_nk1s2(int (*intor)(), double *outR, double *outI, double *cache,
                        int *cell0_shls, CINTEnvVars *envs_cint, BVKEnvs *envs_bvk)
{
        int ish_cell0 = cell0_shls[0];
        int jsh_cell0 = cell0_shls[1];
        if (ish_cell0 < jsh_cell0) {
                return;
        }
        _fill_nk1(intor, _sort_gs2, outR, outI, cache, cell0_shls, envs_cint, envs_bvk);
}


static void _fill_g(int (*intor)(), FPtrSort fsort,
                    double *outR, double *outI, double *cache,
                    int *cell0_shls, CINTEnvVars *envs_cint, BVKEnvs *envs_bvk)
{
        int *cell0_ao_loc = envs_bvk->ao_loc;
        double *buf = cache;
        int bvk_cells[2] = {0, 0};

        if ((*intor)(buf, cell0_shls, bvk_cells, envs_bvk->cutoff,
                     envs_cint, envs_bvk)) {
                (*fsort)(outR, NULL, buf, NULL, cell0_shls, cell0_ao_loc, envs_bvk);
        }
}

void PBCfill_nr3c_gs1(int (*intor)(), double *outR, double *outI, double *cache,
                      int *cell0_shls, CINTEnvVars *envs_cint, BVKEnvs *envs_bvk)
{
        _fill_g(intor, _sort_gs1, outR, NULL, cache, cell0_shls, envs_cint, envs_bvk);
}

void PBCfill_nr3c_gs2(int (*intor)(), double *outR, double *outI, double *cache,
                      int *cell0_shls, CINTEnvVars *envs_cint, BVKEnvs *envs_bvk)
{
        int ish_cell0 = cell0_shls[0];
        int jsh_cell0 = cell0_shls[1];
        if (ish_cell0 < jsh_cell0) {
                return;
        }
        _fill_g(intor, _sort_gs2, outR, NULL, cache, cell0_shls, envs_cint, envs_bvk);
}

<<<<<<< HEAD
static void _nr3c_screened_fill_g(int (*intor)(), void (*fsort)(), double *out, int nkpts_ij,
                         int nkpts, int comp, int nimgs, int ish, int jsh,
                         double *buf, double *env_loc, double *Ls,
                         double *expkL_r, double *expkL_i, int *kptij_idx,
                         int *shls_slice, int *ao_loc,
                         CINTOpt *cintopt, PBCOpt *pbcopt,
                         int *atm, int natm, int *bas, int nbas, double *env,
                         NeighborList** neighbor_list)
{
        const int ish0 = shls_slice[0];
        const int ish1 = shls_slice[1];
        const int jsh0 = shls_slice[2];
        const int jsh1 = shls_slice[3];
        const int ksh0 = shls_slice[4];
        const int ksh1 = shls_slice[5];

        jsh += jsh0;
        ish += ish0;
        int iptrxyz = atm[PTR_COORD+bas[ATOM_OF+ish*BAS_SLOTS]*ATM_SLOTS];
        int jptrxyz = atm[PTR_COORD+bas[ATOM_OF+jsh*BAS_SLOTS]*ATM_SLOTS];
        const int di = ao_loc[ish+1] - ao_loc[ish];
        const int dj = ao_loc[jsh+1] - ao_loc[jsh];
        const int dij = di * dj;
        int dkmax = INTBUFMAX10 / dij / 2 * MIN(IMGBLK,nimgs);
        int kshloc[ksh1-ksh0+1];
        int nkshloc = shloc_partition(kshloc, ao_loc, ksh0, ksh1, dkmax);

        int i, m, msh0, msh1, dijm;
        int ksh, dk, iL, jL, dijkc, ksh_off, jsh_off;
        int shls[3];

        int nshi = ish1 - ish0;
        int nshj = jsh1 - jsh0;
        int nshij = nshi + nshj;
        int idx_i, idx_j;

        int dijmc = dij * dkmax * comp;
        double *bufL = buf + dijmc;
        double *cache = bufL + dijmc;
        double *pbuf;
        int (*fprescreen)();
        if (pbcopt != NULL) {
                fprescreen = pbcopt->fprescreen;
        } else {
                fprescreen = PBCnoscreen;
        }

        shls[0] = ish;
        shls[1] = jsh;
        jsh_off = jsh - nshi;
        NeighborList *nl0 = *neighbor_list;
        NeighborPair *np0_ki, *np0_kj;
        for (m = 0; m < nkshloc; m++) {
                msh0 = kshloc[m];
                msh1 = kshloc[m+1];
                dkmax = ao_loc[msh1] - ao_loc[msh0];
                dijm = dij * dkmax;
                dijmc = dijm * comp;
                for (i = 0; i < dijmc; i++) {
                    bufL[i] = 0;
                }

                pbuf = bufL;
                for (ksh = msh0; ksh < msh1; ksh++){
                    shls[2] = ksh;
                    ksh_off = ksh - nshij;
                    dk = ao_loc[ksh+1] - ao_loc[ksh];
                    dijkc = dij*dk * comp;
                    np0_ki = (nl0->pairs)[ksh_off*nshi + ish];
                    np0_kj = (nl0->pairs)[ksh_off*nshj + jsh_off];
                    if (np0_ki->nimgs > 0 && np0_kj->nimgs > 0) { 
                        for (idx_i = 0; idx_i < np0_ki->nimgs; idx_i++){
                            iL = (np0_ki->Ls_list)[idx_i];
                            shift_bas(env_loc, env, Ls, iptrxyz, iL);
                            for (idx_j = 0; idx_j < np0_kj->nimgs; idx_j++){
                                jL = (np0_kj->Ls_list)[idx_j];
                                shift_bas(env_loc, env, Ls, jptrxyz, jL);

                                if ((*fprescreen)(shls, pbcopt, atm, bas, env_loc)) {
                                    if ((*intor)(buf, NULL, shls, atm, natm, bas, nbas,
                                        env_loc, cintopt, cache)) {
                                        for (i = 0; i < dijkc; i++) {
                                            pbuf[i] += buf[i];
                                        }
                                    }
                                }
                            } 

                        }
                    }
                    pbuf += dijkc;
                }

                (*fsort)(out, bufL, shls_slice, ao_loc, comp, ish, jsh, msh0, msh1);
        }
}


static void _nr3c_screened_sum_auxbas_fill_g(int (*intor)(), void (*fsort)(), double *out, int nkpts_ij,
                         int nkpts, int comp, int nimgs, int ish, int jsh,
                         double *buf, double *env_loc, double *Ls,
                         double *expkL_r, double *expkL_i, int *kptij_idx,
                         int *shls_slice, int *ao_loc,
                         CINTOpt *cintopt, PBCOpt *pbcopt,
                         int *atm, int natm, int *bas, int nbas, double *env,
                         NeighborList** neighbor_list)
{
        const int ish0 = shls_slice[0];
        const int ish1 = shls_slice[1];
        const int jsh0 = shls_slice[2];
        const int jsh1 = shls_slice[3];
        const int ksh0 = shls_slice[4];
        const int ksh1 = shls_slice[5];

        jsh += jsh0;
        ish += ish0;
        int iptrxyz = atm[PTR_COORD+bas[ATOM_OF+ish*BAS_SLOTS]*ATM_SLOTS];
        int jptrxyz = atm[PTR_COORD+bas[ATOM_OF+jsh*BAS_SLOTS]*ATM_SLOTS];
        const int di = ao_loc[ish+1] - ao_loc[ish];
        const int dj = ao_loc[jsh+1] - ao_loc[jsh];
        const int dij = di * dj;
        int dkmax = INTBUFMAX10 / dij / 2 * MIN(IMGBLK,nimgs);
        //int kshloc[ksh1-ksh0+1];
        //int nkshloc = shloc_partition(kshloc, ao_loc, ksh0, ksh1, dkmax);

        int i, k, ic;
        int ksh, dk, dijk, iL, jL, ksh_off, jsh_off;
        int shls[3];

        int nshi = ish1 - ish0;
        int nshj = jsh1 - jsh0;
        int nshij = nshi + nshj;
        int idx_i, idx_j;

        int dijmc = dij * dkmax * comp;
        double *bufL = buf + dijmc;
        double *cache = bufL + dijmc;
        double *pbuf, *pbufL;
        int (*fprescreen)();
        if (pbcopt != NULL) {
                fprescreen = pbcopt->fprescreen;
        } else {
                fprescreen = PBCnoscreen;
        }

        shls[0] = ish;
        shls[1] = jsh;
        jsh_off = jsh - nshi;
        NeighborList *nl0 = *neighbor_list;
        NeighborPair *np0_ki, *np0_kj;

        int dijc = dij * comp;
        for (i = 0; i < dijc; i++) {
            bufL[i] = 0;
        }

        for (ksh = ksh0; ksh < ksh1; ksh++){
            dk = ao_loc[ksh+1] - ao_loc[ksh];
            assert(dk < dkmax);
            dijk = dij * dk;
            shls[2] = ksh;
            ksh_off = ksh - nshij;
            np0_ki = (nl0->pairs)[ksh_off*nshi + ish];
            np0_kj = (nl0->pairs)[ksh_off*nshj + jsh_off];
            if (np0_ki->nimgs > 0 && np0_kj->nimgs > 0) { 
                for (idx_i = 0; idx_i < np0_ki->nimgs; idx_i++){
                    iL = (np0_ki->Ls_list)[idx_i];
                    shift_bas(env_loc, env, Ls, iptrxyz, iL);
                    for (idx_j = 0; idx_j < np0_kj->nimgs; idx_j++){
                        jL = (np0_kj->Ls_list)[idx_j];
                        shift_bas(env_loc, env, Ls, jptrxyz, jL);

                        if ((*fprescreen)(shls, pbcopt, atm, bas, env_loc)) {
                            if ((*intor)(buf, NULL, shls, atm, natm, bas, nbas,
                                env_loc, cintopt, cache)) {
                                for (ic = 0; ic < comp; ic++) {
                                    pbufL = bufL + ic * dij;
                                    pbuf = buf + ic * dijk;
                                    for (k = 0; k < dk; k++) {
                                        for (i = 0; i < dij; i++) {
                                            pbufL[i] += pbuf[i];
                                        }
                                        pbuf += dij;
                                    }
                                }
                            }
                        }
                    }
                }
            }
        }
        (*fsort)(out, bufL, shls_slice, ao_loc, comp, ish, jsh);
}


/* ('...LM->...', int3c) */
void PBCnr3c_fill_gs1(int (*intor)(), double *out, int nkpts_ij,
                      int nkpts, int comp, int nimgs, int ish, int jsh,
                      double *buf, double *env_loc, double *Ls,
                      double *expkL_r, double *expkL_i, int *kptij_idx,
                      int *shls_slice, int *ao_loc,
                      CINTOpt *cintopt, PBCOpt *pbcopt,
=======
void PBCfill_nr3c_drv(int (*intor)(), FPtrFill fill, int is_pbcintor,
                      double *eriR, double *eriI, double *expLkR, double *expLkI,
                      int *kpt_ij_idx, int kpt_ij_size, int bvk_ncells, int nimgs,
                      int nkpts, int nbasp, int comp,
                      int *sh_loc, int *cell0_ao_loc, int *shls_slice,
                      int8_t *ovlp_mask, int8_t *cell0_ovlp_mask, int *bas_map,
                      double *q_cond, double cutoff, CINTOpt *cintopt, int cache_size,
>>>>>>> c0c4dbcb
                      int *atm, int natm, int *bas, int nbas, double *env)
{
        int ish0 = shls_slice[0];
        int ish1 = shls_slice[1];
        int jsh0 = shls_slice[2];
        int jsh1 = shls_slice[3];
        int ksh0 = shls_slice[4];
        int ksh1 = shls_slice[5];
        int nish = ish1 - ish0;
        int njsh = jsh1 - jsh0;
        int nksh = ksh1 - ksh0;
        size_t nij = nish * njsh;
        size_t nijk = nij * nksh;
        // int di = GTOmax_shell_dim(bvk_ao_loc, shls_slice, 1);

        BVKEnvs envs_bvk = {bvk_ncells, nimgs,
                nkpts, nkpts, nbasp, comp, 0, kpt_ij_size,
                sh_loc, cell0_ao_loc, bas_map, shls_slice, kpt_ij_idx,
                expLkR, expLkI, ovlp_mask, q_cond, cutoff};

        // if intor is a regular molecular integral function, calling the
        // general assemble3c function
        if (!is_pbcintor) {
                envs_bvk.intor = intor;
                intor = &_assemble3c;
        }

<<<<<<< HEAD
void PBCnr3c_screened_fill_gs1(int (*intor)(), double *out, int nkpts_ij,
                      int nkpts, int comp, int nimgs, int ish, int jsh,
                      double *buf, double *env_loc, double *Ls,
                      double *expkL_r, double *expkL_i, int *kptij_idx,
                      int *shls_slice, int *ao_loc,
                      CINTOpt *cintopt, PBCOpt *pbcopt,
                      int *atm, int natm, int *bas, int nbas, double *env,
                      NeighborList** neighbor_list)
{
     _nr3c_screened_fill_g(intor, &sort3c_gs1, out, nkpts_ij, nkpts, comp, nimgs, ish, jsh,
                  buf, env_loc, Ls, expkL_r, expkL_i, kptij_idx,
                  shls_slice, ao_loc, cintopt, pbcopt, atm, natm, bas, nbas, env, neighbor_list);
}

static void sort3c_gs2_igtj(double *out, double *in, int *shls_slice, int *ao_loc,
                            int comp, int ish, int jsh, int msh0, int msh1)
=======
#pragma omp parallel
>>>>>>> c0c4dbcb
{
        CINTEnvVars envs_cint;
        PBCminimal_CINTEnvVars(&envs_cint, atm, natm, bas, nbas, env, cintopt);

        size_t n, ij;
        int ish, jsh, ksh;
        int cell0_shls[3];
        double *cache = malloc(sizeof(double) * cache_size);
#pragma omp for schedule(dynamic)
        for (n = 0; n < nijk; n++) {
                ksh = n / nij + ksh0;
                ij = n % nij;
                ish = ij / njsh + ish0;
                jsh = ij % njsh + jsh0;
                if (!cell0_ovlp_mask[ish*nbasp+jsh]) {
                        continue;
                }
                cell0_shls[0] = ish;
                cell0_shls[1] = jsh;
                cell0_shls[2] = ksh;
                (*fill)(intor, eriR, eriI, cache, cell0_shls, &envs_cint, &envs_bvk);
        }
        free(cache);
}
}
<<<<<<< HEAD


void sort2c_gs2_igtj(double *out, double *in, int *shls_slice, int *ao_loc,
                     int comp, int ish, int jsh)
{
        const int ish0 = shls_slice[0];
        const int ish1 = shls_slice[1];
        const int jsh0 = shls_slice[2];
        const size_t off0 = ((size_t)ao_loc[ish0]) * (ao_loc[ish0] + 1) / 2;
        const size_t nij = ((size_t)ao_loc[ish1]) * (ao_loc[ish1] + 1) / 2 - off0;

        const int di = ao_loc[ish+1] - ao_loc[ish];
        const int dj = ao_loc[jsh+1] - ao_loc[jsh];
        const int dij = di * dj;
        const int jp = ao_loc[jsh] - ao_loc[jsh0];
        out += ((size_t)ao_loc[ish])*(ao_loc[ish]+1)/2-off0 + jp;

        int i, j, ic;
        double *pin, *pout;

        for (ic = 0; ic < comp; ic++) {
                pout = out + nij * ic;
                pin = in + dij * ic;
                for (i = 0; i < di; i++) {
                        for (j = 0; j < dj; j++) {
                                pout[j] = pin[j*di+i];
                        }
                        pout += (i+ao_loc[ish]+1);
                }
        }
}


static void sort3c_gs2_ieqj(double *out, double *in, int *shls_slice, int *ao_loc,
                            int comp, int ish, int jsh, int msh0, int msh1)
{
        const int ish0 = shls_slice[0];
        const int ish1 = shls_slice[1];
        const int jsh0 = shls_slice[2];
        const int ksh0 = shls_slice[4];
        const int ksh1 = shls_slice[5];
        const size_t naok = ao_loc[ksh1] - ao_loc[ksh0];
        const size_t off0 = ((size_t)ao_loc[ish0]) * (ao_loc[ish0] + 1) / 2;
        const size_t nij = ((size_t)ao_loc[ish1]) * (ao_loc[ish1] + 1) / 2 - off0;
        const size_t nijk = nij * naok;

        const int di = ao_loc[ish+1] - ao_loc[ish];
        const int dij = di * di;
        const int jp = ao_loc[jsh] - ao_loc[jsh0];
        out += (((size_t)ao_loc[ish])*(ao_loc[ish]+1)/2-off0 + jp) * naok;

        int i, j, k, ij, ksh, ic, dk, dijk;
        double *pin, *pout;
=======
>>>>>>> c0c4dbcb

void PBC_nr3c_q_cond(int (*intor)(), CINTOpt *cintopt,
                     double *q_cond, int *shls_slice, int *ao_loc,
                     int *atm, int natm, int *bas, int nbas, double *env)
{
        int ish0 = shls_slice[0];
        int ish1 = shls_slice[1];
        int ksh0 = shls_slice[2];
        int ksh1 = shls_slice[3];
        int nish = ish1 - ish0;
        int nksh = ksh1 - ksh0;
        const int cache_size = GTOmax_cache_size(intor, shls_slice, 2,
                                                 atm, natm, bas, nbas, env);
#pragma omp parallel
{
        double qtmp, tmp;
        size_t ik, i, k, di, dk;
        int ish, ksh;
        int shls[3];
        di = 0;
        for (ish = MIN(ish0, ksh0); ish < MAX(ish1, ksh1); ish++) {
                dk = ao_loc[ish+1] - ao_loc[ish];
                di = MAX(di, dk);
        }
        double *buf = malloc(sizeof(double) * (di*di*di + cache_size));
        double *cache = buf + di * di * di;
#pragma omp for schedule(dynamic, 4)
        for (ik = 0; ik < nish*nksh; ik++) {
                ksh = ik / nish + ksh0;
                ish = ik % nish;
                di = ao_loc[ish+1] - ao_loc[ish];
                dk = ao_loc[ksh+1] - ao_loc[ksh];
                shls[0] = ish;
                shls[1] = ish;
                shls[2] = ksh;
                qtmp = 1e-200;
                if (0 != (*intor)(buf, NULL, shls, atm, natm, bas, nbas, env,
                                  cintopt, cache)) {
                        for (k = 0; k < dk; k++) {
                        for (i = 0; i < di; i++) {
                                tmp = fabs(buf[i+di*i+di*di*k]);
                                qtmp = MAX(qtmp, tmp);
                        } }
                        qtmp = sqrt(qtmp);
                }
                q_cond[ik] = qtmp;
        }
        free(buf);
}
<<<<<<< HEAD


void sort2c_gs2_ieqj(double *out, double *in, int *shls_slice, int *ao_loc,
                     int comp, int ish, int jsh)
{
        const int ish0 = shls_slice[0];
        const int ish1 = shls_slice[1];
        const int jsh0 = shls_slice[2];
        const size_t off0 = ((size_t)ao_loc[ish0]) * (ao_loc[ish0] + 1) / 2;
        const size_t nij = ((size_t)ao_loc[ish1]) * (ao_loc[ish1] + 1) / 2 - off0;

        const int di = ao_loc[ish+1] - ao_loc[ish];
        const int dij = di * di;
        const int jp = ao_loc[jsh] - ao_loc[jsh0];
        out += ((size_t)ao_loc[ish])*(ao_loc[ish]+1)/2-off0 + jp;

        int i, j, ic;
        double *pin, *pout;

        for (ic = 0; ic < comp; ic++) {
                pout = out + nij * ic;
                pin = in + dij * ic;
                for (i = 0; i < di; i++) {
                        for (j = 0; j <= i; j++) {
                                pout[j] = pin[j*di+i];
                        }
                        pout += (i+ao_loc[ish]+1);
                }
        }
}


void sort2c_gs1(double *out, double *in, int *shls_slice, int *ao_loc,
                int comp, int ish, int jsh)
{
        const int ish0 = shls_slice[0];
        const int ish1 = shls_slice[1];
        const int jsh0 = shls_slice[2];
        const int jsh1 = shls_slice[3];

        const int di = ao_loc[ish+1] - ao_loc[ish];
        const int dj = ao_loc[jsh+1] - ao_loc[jsh];
        const int dij = di * dj;
        const int ip = ao_loc[ish] - ao_loc[ish0];
        const int jp = ao_loc[jsh] - ao_loc[jsh0];
        const size_t naoi = ao_loc[ish1] - ao_loc[ish0];
        const size_t naoj = ao_loc[jsh1] - ao_loc[jsh0];
        const size_t nij = naoi * naoj;
        out += ip * naoj + jp;

        int i, j, ic;
        double *pin, *pout;

        for (ic = 0; ic < comp; ic++) {
                pout = out + nij * ic;
                pin = in + dij * ic;
                for (i = 0; i < di; i++) {
                        for (j = 0; j < dj; j++) {
                                pout[j] = pin[j*di+i];
                        }
                        pout += naoj;
                }
        }
}


/* ('...LM->...', int3c) */
void PBCnr3c_fill_gs2(int (*intor)(), double *out, int nkpts_ij,
                      int nkpts, int comp, int nimgs, int ish, int jsh,
                      double *buf, double *env_loc, double *Ls,
                      double *expkL_r, double *expkL_i, int *kptij_idx,
                      int *shls_slice, int *ao_loc,
                      CINTOpt *cintopt, PBCOpt *pbcopt,
                      int *atm, int natm, int *bas, int nbas, double *env)
{
        int ip = ish + shls_slice[0];
        int jp = jsh + shls_slice[2] - nbas;
        if (ip > jp) {
             _nr3c_fill_g(intor, &sort3c_gs2_igtj, out,
                          nkpts_ij, nkpts, comp, nimgs, ish, jsh,
                          buf, env_loc, Ls, expkL_r, expkL_i, kptij_idx,
                          shls_slice, ao_loc, cintopt, pbcopt, atm, natm, bas, nbas, env);
        } else if (ip == jp) {
             _nr3c_fill_g(intor, &sort3c_gs2_ieqj, out,
                          nkpts_ij, nkpts, comp, nimgs, ish, jsh,
                          buf, env_loc, Ls, expkL_r, expkL_i, kptij_idx,
                          shls_slice, ao_loc, cintopt, pbcopt, atm, natm, bas, nbas, env);
        }
}

void PBCnr3c_screened_fill_gs2(int (*intor)(), double *out, int nkpts_ij,
                      int nkpts, int comp, int nimgs, int ish, int jsh,
                      double *buf, double *env_loc, double *Ls,
                      double *expkL_r, double *expkL_i, int *kptij_idx,
                      int *shls_slice, int *ao_loc,
                      CINTOpt *cintopt, PBCOpt *pbcopt,
                      int *atm, int natm, int *bas, int nbas, double *env,
                      NeighborList** neighbor_list)
{
        int ip = ish + shls_slice[0];
        int jp = jsh + shls_slice[2] - nbas;
        if (ip > jp) {
             _nr3c_screened_fill_g(intor, &sort3c_gs2_igtj, out,
                          nkpts_ij, nkpts, comp, nimgs, ish, jsh,
                          buf, env_loc, Ls, expkL_r, expkL_i, kptij_idx,
                          shls_slice, ao_loc, cintopt, pbcopt, atm, natm, bas, nbas, env, neighbor_list);
        } else if (ip == jp) {
             _nr3c_screened_fill_g(intor, &sort3c_gs2_ieqj, out,
                          nkpts_ij, nkpts, comp, nimgs, ish, jsh,
                          buf, env_loc, Ls, expkL_r, expkL_i, kptij_idx,
                          shls_slice, ao_loc, cintopt, pbcopt, atm, natm, bas, nbas, env, neighbor_list);
        }
}


void PBCnr3c_screened_sum_auxbas_fill_gs1(int (*intor)(), double *out, int nkpts_ij,
                      int nkpts, int comp, int nimgs, int ish, int jsh,
                      double *buf, double *env_loc, double *Ls,
                      double *expkL_r, double *expkL_i, int *kptij_idx,
                      int *shls_slice, int *ao_loc,
                      CINTOpt *cintopt, PBCOpt *pbcopt,
                      int *atm, int natm, int *bas, int nbas, double *env,
                      NeighborList** neighbor_list)
{
        _nr3c_screened_sum_auxbas_fill_g(intor, &sort2c_gs1, out,
                          nkpts_ij, nkpts, comp, nimgs, ish, jsh,
                          buf, env_loc, Ls, expkL_r, expkL_i, kptij_idx,
                          shls_slice, ao_loc, cintopt, pbcopt, atm, natm, bas, nbas, env, neighbor_list);
}


void PBCnr3c_screened_sum_auxbas_fill_gs2(int (*intor)(), double *out, int nkpts_ij,
                      int nkpts, int comp, int nimgs, int ish, int jsh,
                      double *buf, double *env_loc, double *Ls,
                      double *expkL_r, double *expkL_i, int *kptij_idx,
                      int *shls_slice, int *ao_loc,
                      CINTOpt *cintopt, PBCOpt *pbcopt,
                      int *atm, int natm, int *bas, int nbas, double *env,
                      NeighborList** neighbor_list)
{
        int ip = ish + shls_slice[0];
        int jp = jsh + shls_slice[2] - nbas;
        if (ip > jp) {
             _nr3c_screened_sum_auxbas_fill_g(intor, &sort2c_gs2_igtj, out,
                          nkpts_ij, nkpts, comp, nimgs, ish, jsh,
                          buf, env_loc, Ls, expkL_r, expkL_i, kptij_idx,
                          shls_slice, ao_loc, cintopt, pbcopt, atm, natm, bas, nbas, env, neighbor_list);
        } else if (ip == jp) {
             _nr3c_screened_sum_auxbas_fill_g(intor, &sort2c_gs2_ieqj, out,
                          nkpts_ij, nkpts, comp, nimgs, ish, jsh,
                          buf, env_loc, Ls, expkL_r, expkL_i, kptij_idx,
                          shls_slice, ao_loc, cintopt, pbcopt, atm, natm, bas, nbas, env, neighbor_list);
        }
}


static void contract_3c1e_ipik_dm_gs1(double *grad, double* dm, double *eri,
                                      int *shls, int *ao_loc, int *atm, int natm,
                                      int *bas, int nbas, int comp, int nao)
{
    const int ish = shls[0];
    const int jsh = shls[1];
    const int ksh = shls[2];

    const int di = ao_loc[ish+1] - ao_loc[ish];
    const int dj = ao_loc[jsh+1] - ao_loc[jsh];
    const int dij = di * dj;
    const size_t i0 = ao_loc[ish];
    const size_t j0 = ao_loc[jsh] - nao;

    const int ia = bas[ATOM_OF+ish*BAS_SLOTS];
    const int ka = bas[ATOM_OF+ksh*BAS_SLOTS] - 2*natm;

    int i, j, ic;
    double *ptr_eri, *ptr_dm;
    double *dm0 = dm + (i0 * nao + j0);
    double ipi_dm[comp];
    for (ic = 0; ic < comp; ic++) {
        ipi_dm[ic] = 0;
        ptr_dm = dm0;
        ptr_eri = eri + dij * ic;
        for (i = 0; i < di; i++) {
            for (j = 0; j < dj; j++) {
                ipi_dm[ic] += ptr_eri[j*di+i] * ptr_dm[j];
            }
            ptr_dm += nao;
        }
    }

    for (ic = 0; ic < comp; ic++) {
        grad[ia*comp+ic] += ipi_dm[ic];
        grad[ka*comp+ic] -= ipi_dm[ic];
    }
}


static void _nr3c1e_screened_nuc_grad_fill_g(int (*intor)(), void (*fcontract)(),
            double *grad, double *dm, int nkpts_ij, int nkpts,
            int comp, int nimgs, int ish, int jsh,
            double *buf, double *env_loc, double *Ls,
            double *expkL_r, double *expkL_i, int *kptij_idx,
            int *shls_slice, int *ao_loc,
            CINTOpt *cintopt, PBCOpt *pbcopt,
            int *atm, int natm, int *bas, int nbas, double *env, int nao,
            NeighborList** neighbor_list)
{
    const int ish0 = shls_slice[0];
    //const int ish1 = shls_slice[1];
    const int jsh0 = shls_slice[2];
    //const int jsh1 = shls_slice[3];
    const int ksh0 = shls_slice[4];
    const int ksh1 = shls_slice[5];

    ish += ish0;
    jsh += jsh0;
    int iptrxyz = atm[PTR_COORD+bas[ATOM_OF+ish*BAS_SLOTS]*ATM_SLOTS];
    int jptrxyz = atm[PTR_COORD+bas[ATOM_OF+jsh*BAS_SLOTS]*ATM_SLOTS];
    const int di = ao_loc[ish+1] - ao_loc[ish];
    const int dj = ao_loc[jsh+1] - ao_loc[jsh];
    const int dij = di * dj;
    int dkmax = INTBUFMAX10 / dij / 2 * MIN(IMGBLK,nimgs);
    //int kshloc[ksh1-ksh0+1];
    //int nkshloc = shloc_partition(kshloc, ao_loc, ksh0, ksh1, dkmax);

    int i, k, ic;
    int ksh, dk, dijk, iL, jL, ksh_off, jsh_off;
    int shls[3];

    int idx_i, idx_j;

    int dijc = dij * comp;
    int dijmc = dijc * dkmax;
    double *bufL = buf + dijmc;
    double *cache = bufL + dijc;
    double *pbuf, *pbufL;
    int (*fprescreen)();
    if (pbcopt != NULL) {
            fprescreen = pbcopt->fprescreen;
    } else {
            fprescreen = PBCnoscreen;
    }

    shls[0] = ish;
    shls[1] = jsh;
    jsh_off = jsh - nbas;
    NeighborList *nl0 = *neighbor_list;
    NeighborPair *np0_ki, *np0_kj;

    for (ksh = ksh0; ksh < ksh1; ksh++){
        dk = ao_loc[ksh+1] - ao_loc[ksh];
        assert(dk < dkmax);
        dijk = dij * dk;
        shls[2] = ksh;
        ksh_off = ksh - nbas*2;
        np0_ki = (nl0->pairs)[ksh_off*nbas + ish];
        np0_kj = (nl0->pairs)[ksh_off*nbas + jsh_off];
        if (np0_ki->nimgs > 0 && np0_kj->nimgs > 0) {
            for (i = 0; i < dijc; i++) {
                bufL[i] = 0;
            }
            for (idx_i = 0; idx_i < np0_ki->nimgs; idx_i++){
                iL = (np0_ki->Ls_list)[idx_i];
                shift_bas(env_loc, env, Ls, iptrxyz, iL);
                for (idx_j = 0; idx_j < np0_kj->nimgs; idx_j++){
                    jL = (np0_kj->Ls_list)[idx_j];
                    shift_bas(env_loc, env, Ls, jptrxyz, jL);

                    if ((*fprescreen)(shls, pbcopt, atm, bas, env_loc)) {
                        if ((*intor)(buf, NULL, shls, atm, natm, bas, nbas,
                                     env_loc, cintopt, cache))
                        {
                            for (ic = 0; ic < comp; ic++) {
                                pbufL = bufL + ic * dij;
                                pbuf = buf + ic * dijk;
                                for (k = 0; k < dk; k++) {
                                    for (i = 0; i < dij; i++) {
                                        pbufL[i] += pbuf[i];
                                    }
                                    pbuf += dij;
                                }
                            }
                        }
                    }
                }
            }
            (*fcontract)(grad, dm, bufL, shls, ao_loc, atm, natm, bas, nbas, comp, nao);
        }
    }
}


void PBCnr3c1e_screened_nuc_grad_fill_gs1(int (*intor)(), double *out, double* dm,
                      int nkpts_ij, int nkpts, int comp, int nimgs, int ish, int jsh,
                      double *buf, double *env_loc, double *Ls,
                      double *expkL_r, double *expkL_i, int *kptij_idx,
                      int *shls_slice, int *ao_loc,
                      CINTOpt *cintopt, PBCOpt *pbcopt,
                      int *atm, int natm, int *bas, int nbas, double *env, int nao,
                      NeighborList** neighbor_list)
{
        _nr3c1e_screened_nuc_grad_fill_g(intor, &contract_3c1e_ipik_dm_gs1, out, dm,
                          nkpts_ij, nkpts, comp, nimgs, ish, jsh,
                          buf, env_loc, Ls, expkL_r, expkL_i, kptij_idx,
                          shls_slice, ao_loc, cintopt, pbcopt, atm, natm, bas, nbas, env, nao, neighbor_list);
}


int PBCsizeof_env(int *shls_slice,
                  int *atm, int natm, int *bas, int nbas, double *env)
=======
}

void PBCnr3c_fuse_dd_s1(double *j3c, double *j3c_dd,
                        int *ao_idx, int *orig_slice, int *dd_slice,
                        int nao, int naod, int naux)
>>>>>>> c0c4dbcb
{
        size_t Naux = naux;
        int ip0 = orig_slice[0];
        int jp0 = orig_slice[2];
        int i0 = dd_slice[0];
        int i1 = dd_slice[1];
        int j0 = dd_slice[2];
        int j1 = dd_slice[3];
        int off_o = ip0 * nao + jp0;
        int off_i = i0 * naod + j0;
        int i, j, ip, jp, n;
        double *pj3c, *pj3c_dd;
        for (i = i0; i < i1; i++) {
        for (j = j0; j < j1; j++) {
                ip = ao_idx[i];
                jp = ao_idx[j];
                pj3c = j3c + Naux * (ip * nao + jp - off_o);
                pj3c_dd = j3c_dd + Naux * (i * naod + j - off_i);
                for (n = 0; n < naux; n++) {
                        pj3c[n] += pj3c_dd[n];
                }
        } }
}

void PBCnr3c_fuse_dd_s2(double *j3c, double *j3c_dd,
                        int *ao_idx, int *orig_slice, int *dd_slice,
                        int nao, int naod, int naux)
{
        size_t Naux = naux;
        int ip0 = orig_slice[0];
        int jp0 = orig_slice[2];
        int i0 = dd_slice[0];
        int j0 = dd_slice[2];
        int i1 = dd_slice[1];
        int off_o = ip0 * (ip0 + 1) / 2 + jp0;
        int off_i = i0 * naod + j0;
        int i, j, ip, jp, n;
        double *pj3c, *pj3c_dd;
        for (i = i0; i < i1; i++) {
        for (j = 0; j <= i; j++) {
                ip = ao_idx[i];
                jp = ao_idx[j];
                pj3c = j3c + Naux * (ip * (ip + 1) / 2 + jp - off_o);
                pj3c_dd = j3c_dd + Naux * (i * naod + j - off_i);
                for (n = 0; n < naux; n++) {
                        pj3c[n] += pj3c_dd[n];
                }
        } }
}


static int shloc_partition(int *kshloc, int *ao_loc, int ksh0, int ksh1, int dkmax)
{
        int ksh;
        int nloc = 0;
        int loclast = ao_loc[ksh0];
        kshloc[0] = ksh0;
        for (ksh = ksh0+1; ksh < ksh1; ksh++) {
                assert(ao_loc[ksh+1] - ao_loc[ksh] < dkmax);
                if (ao_loc[ksh+1] - loclast > dkmax) {
                        nloc += 1;
                        kshloc[nloc] = ksh;
                        loclast = ao_loc[ksh];
                }
        }
        nloc += 1;
        kshloc[nloc] = ksh1;
        return nloc;
}

<<<<<<< HEAD
void PBCnr3c_screened_drv(int (*intor)(), void (*fill)(), double complex *eri,
                 int nkpts_ij, int nkpts, int comp, int nimgs,
                 double *Ls, double complex *expkL, int *kptij_idx,
                 int *shls_slice, int *ao_loc,
                 CINTOpt *cintopt, PBCOpt *pbcopt,
                 int *atm, int natm, int *bas, int nbas, double *env, int nenv,
                 NeighborList** neighbor_list)
{
        const int ish0 = shls_slice[0];
        const int ish1 = shls_slice[1];
        const int jsh0 = shls_slice[2];
        const int jsh1 = shls_slice[3];
        const int nish = ish1 - ish0;
        const int njsh = jsh1 - jsh0;
        double *expkL_r = malloc(sizeof(double) * nimgs*nkpts * OF_CMPLX);
        double *expkL_i = expkL_r + nimgs*nkpts;
        int i;
        for (i = 0; i < nimgs*nkpts; i++) {
                expkL_r[i] = creal(expkL[i]);
                expkL_i[i] = cimag(expkL[i]);
        }

        size_t count;
        if (fill == &PBCnr3c_fill_kks1 || fill == &PBCnr3c_fill_kks2) {
                int dijk =(GTOmax_shell_dim(ao_loc, shls_slice+0, 1) *
                           GTOmax_shell_dim(ao_loc, shls_slice+2, 1) *
                           GTOmax_shell_dim(ao_loc, shls_slice+4, 1));
                count = nkpts*nkpts * OF_CMPLX +
                        nkpts*MIN(nimgs,IMGBLK) * OF_CMPLX + nimgs;
// MAX(INTBUFMAX, dijk) to ensure buffer is enough for at least one (i,j,k) shell
                count*= MAX(INTBUFMAX, dijk) * comp;
        } else {
                count = (nkpts * OF_CMPLX + nimgs) * INTBUFMAX10 * comp;
                count+= nimgs * nkpts * OF_CMPLX;
        }
        const int cache_size = GTOmax_cache_size(intor, shls_slice, 3,
                                                 atm, natm, bas, nbas, env);

#pragma omp parallel
{
        int ish, jsh, ij;
        double *env_loc = malloc(sizeof(double)*nenv);
        NPdcopy(env_loc, env, nenv);
        double *buf = malloc(sizeof(double)*(count+cache_size));
#pragma omp for schedule(dynamic)
        for (ij = 0; ij < nish*njsh; ij++) {
                ish = ij / njsh;
                jsh = ij % njsh;
                (*fill)(intor, eri, nkpts_ij, nkpts, comp, nimgs, ish, jsh,
                        buf, env_loc, Ls, expkL_r, expkL_i, kptij_idx,
                        shls_slice, ao_loc, cintopt, pbcopt, atm, natm, bas, nbas, env, neighbor_list);
        }
        free(buf);
        free(env_loc);
}
        free(expkL_r);
}


void PBCnr3c_screened_sum_auxbas_drv(int (*intor)(), void (*fill)(), double complex *eri,
                 int nkpts_ij, int nkpts, int comp, int nimgs,
                 double *Ls, double complex *expkL, int *kptij_idx,
                 int *shls_slice, int *ao_loc,
                 CINTOpt *cintopt, PBCOpt *pbcopt,
                 int *atm, int natm, int *bas, int nbas, double *env, int nenv,
                 NeighborList** neighbor_list)
{
        const int ish0 = shls_slice[0];
        const int ish1 = shls_slice[1];
        const int jsh0 = shls_slice[2];
        const int jsh1 = shls_slice[3];
        const int nish = ish1 - ish0;
        const int njsh = jsh1 - jsh0;
        double *expkL_r=NULL, *expkL_i=NULL;
        //expkL_r = malloc(sizeof(double) * nimgs*nkpts * OF_CMPLX);
        //expkL_i = expkL_r + nimgs*nkpts;
        //int i;
        //for (i = 0; i < nimgs*nkpts; i++) {
        //        expkL_r[i] = creal(expkL[i]);
        //        expkL_i[i] = cimag(expkL[i]);
        //}

        size_t count;
        count = (nkpts * OF_CMPLX + nimgs) * INTBUFMAX10 * comp;
        count+= nimgs * nkpts * OF_CMPLX;
        const int cache_size = GTOmax_cache_size(intor, shls_slice, 3,
                                                 atm, natm, bas, nbas, env);

#pragma omp parallel
{
        int ish, jsh, ij;
        double *env_loc = malloc(sizeof(double)*nenv);
        NPdcopy(env_loc, env, nenv);
        double *buf = malloc(sizeof(double)*(count+cache_size));
#pragma omp for schedule(dynamic)
        for (ij = 0; ij < nish*njsh; ij++) {
                ish = ij / njsh;
                jsh = ij % njsh;
                (*fill)(intor, eri, nkpts_ij, nkpts, comp, nimgs, ish, jsh,
                        buf, env_loc, Ls, expkL_r, expkL_i, kptij_idx,
                        shls_slice, ao_loc, cintopt, pbcopt, atm, natm, bas, nbas, env, neighbor_list);
        }
        free(buf);
        free(env_loc);
}
        //free(expkL_r);
}


void PBCnr3c1e_screened_nuc_grad_drv(int (*intor)(), void (*fill)(), 
                 double* grad, double* dm,
                 int nkpts_ij, int nkpts, int comp, int nimgs,
                 double *Ls, double complex *expkL, int *kptij_idx,
                 int *shls_slice, int *ao_loc,
                 CINTOpt *cintopt, PBCOpt *pbcopt,
                 int *atm, int natm, int *bas, int nbas, double *env, int nenv, int nao,
                 NeighborList** neighbor_list)
{
        const int ish0 = shls_slice[0];
        const int ish1 = shls_slice[1];
        const int jsh0 = shls_slice[2];
        const int jsh1 = shls_slice[3];
        const int nish = ish1 - ish0;
        const int njsh = jsh1 - jsh0;
        double *expkL_r=NULL, *expkL_i=NULL;
        //double *expkL_r = malloc(sizeof(double) * nimgs*nkpts * OF_CMPLX);
        //double *expkL_i = expkL_r + nimgs*nkpts;
        //int i;
        //for (i = 0; i < nimgs*nkpts; i++) {
        //        expkL_r[i] = creal(expkL[i]);
        //        expkL_i[i] = cimag(expkL[i]);
        //}

        size_t count;
        count = (nkpts * OF_CMPLX + nimgs) * INTBUFMAX10 * comp;
        count+= nimgs * nkpts * OF_CMPLX;
        const int cache_size = GTOmax_cache_size(intor, shls_slice, 3,
                                                 atm, natm, bas, nbas, env);

        double *gradbufs[MAX_THREADS];
#pragma omp parallel
{
        int ish, jsh, ij;
        double *env_loc = malloc(sizeof(double)*nenv);
        NPdcopy(env_loc, env, nenv);
        double *grad_loc;
        int thread_id = omp_get_thread_num();
        if (thread_id == 0) {
                grad_loc = grad;
        } else {
                grad_loc = calloc(natm*comp, sizeof(double));
        }
        gradbufs[thread_id] = grad_loc;

        double *buf = malloc(sizeof(double)*(count+cache_size));
        #pragma omp for schedule(dynamic)
        for (ij = 0; ij < nish*njsh; ij++) {
                ish = ij / njsh;
                jsh = ij % njsh;
                (*fill)(intor, grad_loc, dm, nkpts_ij, nkpts, comp, nimgs, ish, jsh,
                        buf, env_loc, Ls, expkL_r, expkL_i, kptij_idx,
                        shls_slice, ao_loc, cintopt, pbcopt, atm, natm, bas, nbas, env, nao, neighbor_list);
        }
        free(buf);
        free(env_loc);

        NPomp_dsum_reduce_inplace(gradbufs, natm*comp);
        if (thread_id != 0) {
                free(grad_loc);
        }
}
        //free(expkL_r);
}

=======
static void shift_bas(double *env_loc, double *env, double *Ls, int ptr, int iL)
{
        env_loc[ptr+0] = env[ptr+0] + Ls[iL*3+0];
        env_loc[ptr+1] = env[ptr+1] + Ls[iL*3+1];
        env_loc[ptr+2] = env[ptr+2] + Ls[iL*3+2];
}
>>>>>>> c0c4dbcb

static void sort2c_ks1(double complex *out, double *bufr, double *bufi,
                       int *shls_slice, int *ao_loc, int nkpts, int comp,
                       int jsh, int msh0, int msh1)
{
        const int ish0 = shls_slice[0];
        const int ish1 = shls_slice[1];
        const int jsh0 = shls_slice[2];
        const int jsh1 = shls_slice[3];
        const size_t naoi = ao_loc[ish1] - ao_loc[ish0];
        const size_t naoj = ao_loc[jsh1] - ao_loc[jsh0];
        const size_t nij = naoi * naoj;

        const int dj = ao_loc[jsh+1] - ao_loc[jsh];
        const int jp = ao_loc[jsh] - ao_loc[jsh0];
        const int dimax = ao_loc[msh1] - ao_loc[msh0];
        const size_t dmjc = dimax * dj * comp;
        out += jp;

        int i, j, kk, ish, ic, di, dij;
        size_t off;
        double *pbr, *pbi;
        double complex *pout;

        for (kk = 0; kk < nkpts; kk++) {
                off = kk * dmjc;
                for (ish = msh0; ish < msh1; ish++) {
                        di = ao_loc[ish+1] - ao_loc[ish];
                        dij = di * dj;
                        for (ic = 0; ic < comp; ic++) {
                                pout = out + nij*ic + naoj*(ao_loc[ish]-ao_loc[ish0]);
                                pbr = bufr + off + dij*ic;
                                pbi = bufi + off + dij*ic;
        for (j = 0; j < dj; j++) {
                for (i = 0; i < di; i++) {
                        pout[i*naoj+j] = pbr[j*di+i] + pbi[j*di+i]*_Complex_I;
                }
        }
                        }
                        off += dij * comp;
                }
                out += nij * comp;
        }
}
static int _nr2c_fill(int (*intor)(), double complex *out,
                      int nkpts, int comp, int nimgs, int jsh, int ish0,
                      double *buf, double *env_loc, double *Ls,
                      double *expkL_r, double *expkL_i,
                      int *shls_slice, int *ao_loc, CINTOpt *cintopt,
                      int *atm, int natm, int *bas, int nbas, double *env)
{
        const int ish1 = shls_slice[1];
        const int jsh0 = shls_slice[2];

        const char TRANS_N = 'N';
        const double D1 = 1;
        const double D0 = 0;

        ish0 += shls_slice[0];
        jsh += jsh0;
        int jptrxyz = atm[PTR_COORD+bas[ATOM_OF+jsh*BAS_SLOTS]*ATM_SLOTS];
        const int dj = ao_loc[jsh+1] - ao_loc[jsh];
        int dimax = INTBUFMAX10 / dj;
        int ishloc[ish1-ish0+1];
        int nishloc = shloc_partition(ishloc, ao_loc, ish0, ish1, dimax);

        int m, msh0, msh1, dmjc, ish, di, empty;
        int jL;
        int shls[2];
        double *bufk_r = buf;
        double *bufk_i, *bufL, *pbuf, *cache;

        shls[1] = jsh;
        for (m = 0; m < nishloc; m++) {
                msh0 = ishloc[m];
                msh1 = ishloc[m+1];
                dimax = ao_loc[msh1] - ao_loc[msh0];
                dmjc = dj * dimax * comp;
                bufk_i = bufk_r + dmjc * nkpts;
                bufL   = bufk_i + dmjc * nkpts;
                cache  = bufL   + dmjc * nimgs;

                pbuf = bufL;
                for (jL = 0; jL < nimgs; jL++) {
                        shift_bas(env_loc, env, Ls, jptrxyz, jL);
                        for (ish = msh0; ish < msh1; ish++) {
                                shls[0] = ish;
                                di = ao_loc[ish+1] - ao_loc[ish];
                                if ((*intor)(pbuf, NULL, shls, atm, natm, bas, nbas,
                                             env_loc, cintopt, cache)) {
                                        empty = 0;
                                }
                                pbuf += di * dj * comp;
                        }
                }
                dgemm_(&TRANS_N, &TRANS_N, &dmjc, &nkpts, &nimgs,
                       &D1, bufL, &dmjc, expkL_r, &nimgs, &D0, bufk_r, &dmjc);
                dgemm_(&TRANS_N, &TRANS_N, &dmjc, &nkpts, &nimgs,
                       &D1, bufL, &dmjc, expkL_i, &nimgs, &D0, bufk_i, &dmjc);

                sort2c_ks1(out, bufk_r, bufk_i, shls_slice, ao_loc,
                           nkpts, comp, jsh, msh0, msh1);
        }
        return !empty;
}

/* ('...M,kL->...k', int3c, exp_kL, exp_kL) */
void PBCnr2c_fill_ks1(int (*intor)(), double complex *out,
                      int nkpts, int comp, int nimgs, int jsh,
                      double *buf, double *env_loc, double *Ls,
                      double *expkL_r, double *expkL_i,
                      int *shls_slice, int *ao_loc, CINTOpt *cintopt,
                      int *atm, int natm, int *bas, int nbas, double *env)
{
        _nr2c_fill(intor, out, nkpts, comp, nimgs, jsh, 0,
                   buf, env_loc, Ls, expkL_r, expkL_i, shls_slice, ao_loc,
                   cintopt, atm, natm, bas, nbas, env);
}

void PBCnr2c_fill_ks2(int (*intor)(), double complex *out,
                      int nkpts, int comp, int nimgs, int jsh,
                      double *buf, double *env_loc, double *Ls,
                      double *expkL_r, double *expkL_i,
                      int *shls_slice, int *ao_loc, CINTOpt *cintopt,
                      int *atm, int natm, int *bas, int nbas, double *env)
{
        _nr2c_fill(intor, out, nkpts, comp, nimgs, jsh, jsh,
                   buf, env_loc, Ls, expkL_r, expkL_i, shls_slice, ao_loc,
                   cintopt, atm, natm, bas, nbas, env);
}

void PBCnr2c_drv(int (*intor)(), void (*fill)(), double complex *out,
                 int nkpts, int comp, int nimgs,
                 double *Ls, double complex *expkL,
                 int *shls_slice, int *ao_loc, CINTOpt *cintopt,
                 int *atm, int natm, int *bas, int nbas, double *env, int nenv)
{
        const int jsh0 = shls_slice[2];
        const int jsh1 = shls_slice[3];
        const int njsh = jsh1 - jsh0;
        double *expkL_r = malloc(sizeof(double) * nimgs*nkpts * OF_CMPLX);
        double *expkL_i = expkL_r + nimgs*nkpts;
        int i;
        for (i = 0; i < nimgs*nkpts; i++) {
                expkL_r[i] = creal(expkL[i]);
                expkL_i[i] = cimag(expkL[i]);
        }
        const int cache_size = GTOmax_cache_size(intor, shls_slice, 2,
                                                 atm, natm, bas, nbas, env);

#pragma omp parallel
{
        int jsh;
        double *env_loc = malloc(sizeof(double)*nenv);
        NPdcopy(env_loc, env, nenv);
        size_t count = nkpts * OF_CMPLX + nimgs;
        double *buf = malloc(sizeof(double)*(count*INTBUFMAX10*comp+cache_size));
#pragma omp for schedule(dynamic)
        for (jsh = 0; jsh < njsh; jsh++) {
                (*fill)(intor, out, nkpts, comp, nimgs, jsh,
                        buf, env_loc, Ls, expkL_r, expkL_i,
                        shls_slice, ao_loc, cintopt, atm, natm, bas, nbas, env);
        }
        free(buf);
        free(env_loc);
}
        free(expkL_r);
}

/*
 * Put tril to the lower triangular part of out, conj(triu) to the upper
 * triangular part of out
 */
void PBCunpack_tril_triu(double complex *out, double complex *tril,
                         double complex *triu, int naux, int nao)
{
#pragma omp parallel
{
        int i, j, k, ij;
        size_t nao2 = nao * nao;
        size_t nao_pair = nao * (nao + 1) / 2;
        double complex *pout, *ptril, *ptriu;
#pragma omp for schedule(dynamic)
        for (k = 0; k < naux; k++) {
                pout = out + nao2 * k;
                ptril = tril + nao_pair * k;
                ptriu = triu + nao_pair * k;
                for (ij = 0, i = 0; i < nao; i++) {
                        for (j = 0; j < i; j++, ij++) {
                                pout[i*nao+j] = ptril[ij];
                                pout[j*nao+i] = conj(ptriu[ij]);
                        }
                        pout[i*nao+i] = ptril[ij];
                        ij++;
                }
        }
}
}<|MERGE_RESOLUTION|>--- conflicted
+++ resolved
@@ -14,7 +14,6 @@
 
  *
  * Author: Qiming Sun <osirpt.sun@gmail.com>
- *         Xing Zhang <zhangxing.nju@gmail.com>
  */
 
 #include <stdlib.h>
@@ -24,13 +23,7 @@
 #include <assert.h>
 #include "config.h"
 #include "cint.h"
-<<<<<<< HEAD
-#include "vhf/fblas.h"
-#include "pbc/optimizer.h"
-#include "pbc/neighbor_list.h"
-=======
 #include "gto/gto.h"
->>>>>>> c0c4dbcb
 #include "np_helper/np_helper.h"
 #include "vhf/nr_direct.h"
 #include "vhf/fblas.h"
@@ -38,7 +31,6 @@
 
 #define INTBUFMAX10     8000
 #define OF_CMPLX        2
-#define MAX_THREADS     256
 
 typedef void (*FPtrSort)(double *outR, double *outI, double *bufkkR, double *bufkkI,
                          int *shls, int *ao_loc, BVKEnvs *envs_bvk);
@@ -884,210 +876,6 @@
         _fill_g(intor, _sort_gs2, outR, NULL, cache, cell0_shls, envs_cint, envs_bvk);
 }
 
-<<<<<<< HEAD
-static void _nr3c_screened_fill_g(int (*intor)(), void (*fsort)(), double *out, int nkpts_ij,
-                         int nkpts, int comp, int nimgs, int ish, int jsh,
-                         double *buf, double *env_loc, double *Ls,
-                         double *expkL_r, double *expkL_i, int *kptij_idx,
-                         int *shls_slice, int *ao_loc,
-                         CINTOpt *cintopt, PBCOpt *pbcopt,
-                         int *atm, int natm, int *bas, int nbas, double *env,
-                         NeighborList** neighbor_list)
-{
-        const int ish0 = shls_slice[0];
-        const int ish1 = shls_slice[1];
-        const int jsh0 = shls_slice[2];
-        const int jsh1 = shls_slice[3];
-        const int ksh0 = shls_slice[4];
-        const int ksh1 = shls_slice[5];
-
-        jsh += jsh0;
-        ish += ish0;
-        int iptrxyz = atm[PTR_COORD+bas[ATOM_OF+ish*BAS_SLOTS]*ATM_SLOTS];
-        int jptrxyz = atm[PTR_COORD+bas[ATOM_OF+jsh*BAS_SLOTS]*ATM_SLOTS];
-        const int di = ao_loc[ish+1] - ao_loc[ish];
-        const int dj = ao_loc[jsh+1] - ao_loc[jsh];
-        const int dij = di * dj;
-        int dkmax = INTBUFMAX10 / dij / 2 * MIN(IMGBLK,nimgs);
-        int kshloc[ksh1-ksh0+1];
-        int nkshloc = shloc_partition(kshloc, ao_loc, ksh0, ksh1, dkmax);
-
-        int i, m, msh0, msh1, dijm;
-        int ksh, dk, iL, jL, dijkc, ksh_off, jsh_off;
-        int shls[3];
-
-        int nshi = ish1 - ish0;
-        int nshj = jsh1 - jsh0;
-        int nshij = nshi + nshj;
-        int idx_i, idx_j;
-
-        int dijmc = dij * dkmax * comp;
-        double *bufL = buf + dijmc;
-        double *cache = bufL + dijmc;
-        double *pbuf;
-        int (*fprescreen)();
-        if (pbcopt != NULL) {
-                fprescreen = pbcopt->fprescreen;
-        } else {
-                fprescreen = PBCnoscreen;
-        }
-
-        shls[0] = ish;
-        shls[1] = jsh;
-        jsh_off = jsh - nshi;
-        NeighborList *nl0 = *neighbor_list;
-        NeighborPair *np0_ki, *np0_kj;
-        for (m = 0; m < nkshloc; m++) {
-                msh0 = kshloc[m];
-                msh1 = kshloc[m+1];
-                dkmax = ao_loc[msh1] - ao_loc[msh0];
-                dijm = dij * dkmax;
-                dijmc = dijm * comp;
-                for (i = 0; i < dijmc; i++) {
-                    bufL[i] = 0;
-                }
-
-                pbuf = bufL;
-                for (ksh = msh0; ksh < msh1; ksh++){
-                    shls[2] = ksh;
-                    ksh_off = ksh - nshij;
-                    dk = ao_loc[ksh+1] - ao_loc[ksh];
-                    dijkc = dij*dk * comp;
-                    np0_ki = (nl0->pairs)[ksh_off*nshi + ish];
-                    np0_kj = (nl0->pairs)[ksh_off*nshj + jsh_off];
-                    if (np0_ki->nimgs > 0 && np0_kj->nimgs > 0) { 
-                        for (idx_i = 0; idx_i < np0_ki->nimgs; idx_i++){
-                            iL = (np0_ki->Ls_list)[idx_i];
-                            shift_bas(env_loc, env, Ls, iptrxyz, iL);
-                            for (idx_j = 0; idx_j < np0_kj->nimgs; idx_j++){
-                                jL = (np0_kj->Ls_list)[idx_j];
-                                shift_bas(env_loc, env, Ls, jptrxyz, jL);
-
-                                if ((*fprescreen)(shls, pbcopt, atm, bas, env_loc)) {
-                                    if ((*intor)(buf, NULL, shls, atm, natm, bas, nbas,
-                                        env_loc, cintopt, cache)) {
-                                        for (i = 0; i < dijkc; i++) {
-                                            pbuf[i] += buf[i];
-                                        }
-                                    }
-                                }
-                            } 
-
-                        }
-                    }
-                    pbuf += dijkc;
-                }
-
-                (*fsort)(out, bufL, shls_slice, ao_loc, comp, ish, jsh, msh0, msh1);
-        }
-}
-
-
-static void _nr3c_screened_sum_auxbas_fill_g(int (*intor)(), void (*fsort)(), double *out, int nkpts_ij,
-                         int nkpts, int comp, int nimgs, int ish, int jsh,
-                         double *buf, double *env_loc, double *Ls,
-                         double *expkL_r, double *expkL_i, int *kptij_idx,
-                         int *shls_slice, int *ao_loc,
-                         CINTOpt *cintopt, PBCOpt *pbcopt,
-                         int *atm, int natm, int *bas, int nbas, double *env,
-                         NeighborList** neighbor_list)
-{
-        const int ish0 = shls_slice[0];
-        const int ish1 = shls_slice[1];
-        const int jsh0 = shls_slice[2];
-        const int jsh1 = shls_slice[3];
-        const int ksh0 = shls_slice[4];
-        const int ksh1 = shls_slice[5];
-
-        jsh += jsh0;
-        ish += ish0;
-        int iptrxyz = atm[PTR_COORD+bas[ATOM_OF+ish*BAS_SLOTS]*ATM_SLOTS];
-        int jptrxyz = atm[PTR_COORD+bas[ATOM_OF+jsh*BAS_SLOTS]*ATM_SLOTS];
-        const int di = ao_loc[ish+1] - ao_loc[ish];
-        const int dj = ao_loc[jsh+1] - ao_loc[jsh];
-        const int dij = di * dj;
-        int dkmax = INTBUFMAX10 / dij / 2 * MIN(IMGBLK,nimgs);
-        //int kshloc[ksh1-ksh0+1];
-        //int nkshloc = shloc_partition(kshloc, ao_loc, ksh0, ksh1, dkmax);
-
-        int i, k, ic;
-        int ksh, dk, dijk, iL, jL, ksh_off, jsh_off;
-        int shls[3];
-
-        int nshi = ish1 - ish0;
-        int nshj = jsh1 - jsh0;
-        int nshij = nshi + nshj;
-        int idx_i, idx_j;
-
-        int dijmc = dij * dkmax * comp;
-        double *bufL = buf + dijmc;
-        double *cache = bufL + dijmc;
-        double *pbuf, *pbufL;
-        int (*fprescreen)();
-        if (pbcopt != NULL) {
-                fprescreen = pbcopt->fprescreen;
-        } else {
-                fprescreen = PBCnoscreen;
-        }
-
-        shls[0] = ish;
-        shls[1] = jsh;
-        jsh_off = jsh - nshi;
-        NeighborList *nl0 = *neighbor_list;
-        NeighborPair *np0_ki, *np0_kj;
-
-        int dijc = dij * comp;
-        for (i = 0; i < dijc; i++) {
-            bufL[i] = 0;
-        }
-
-        for (ksh = ksh0; ksh < ksh1; ksh++){
-            dk = ao_loc[ksh+1] - ao_loc[ksh];
-            assert(dk < dkmax);
-            dijk = dij * dk;
-            shls[2] = ksh;
-            ksh_off = ksh - nshij;
-            np0_ki = (nl0->pairs)[ksh_off*nshi + ish];
-            np0_kj = (nl0->pairs)[ksh_off*nshj + jsh_off];
-            if (np0_ki->nimgs > 0 && np0_kj->nimgs > 0) { 
-                for (idx_i = 0; idx_i < np0_ki->nimgs; idx_i++){
-                    iL = (np0_ki->Ls_list)[idx_i];
-                    shift_bas(env_loc, env, Ls, iptrxyz, iL);
-                    for (idx_j = 0; idx_j < np0_kj->nimgs; idx_j++){
-                        jL = (np0_kj->Ls_list)[idx_j];
-                        shift_bas(env_loc, env, Ls, jptrxyz, jL);
-
-                        if ((*fprescreen)(shls, pbcopt, atm, bas, env_loc)) {
-                            if ((*intor)(buf, NULL, shls, atm, natm, bas, nbas,
-                                env_loc, cintopt, cache)) {
-                                for (ic = 0; ic < comp; ic++) {
-                                    pbufL = bufL + ic * dij;
-                                    pbuf = buf + ic * dijk;
-                                    for (k = 0; k < dk; k++) {
-                                        for (i = 0; i < dij; i++) {
-                                            pbufL[i] += pbuf[i];
-                                        }
-                                        pbuf += dij;
-                                    }
-                                }
-                            }
-                        }
-                    }
-                }
-            }
-        }
-        (*fsort)(out, bufL, shls_slice, ao_loc, comp, ish, jsh);
-}
-
-
-/* ('...LM->...', int3c) */
-void PBCnr3c_fill_gs1(int (*intor)(), double *out, int nkpts_ij,
-                      int nkpts, int comp, int nimgs, int ish, int jsh,
-                      double *buf, double *env_loc, double *Ls,
-                      double *expkL_r, double *expkL_i, int *kptij_idx,
-                      int *shls_slice, int *ao_loc,
-                      CINTOpt *cintopt, PBCOpt *pbcopt,
-=======
 void PBCfill_nr3c_drv(int (*intor)(), FPtrFill fill, int is_pbcintor,
                       double *eriR, double *eriI, double *expLkR, double *expLkI,
                       int *kpt_ij_idx, int kpt_ij_size, int bvk_ncells, int nimgs,
@@ -1095,7 +883,6 @@
                       int *sh_loc, int *cell0_ao_loc, int *shls_slice,
                       int8_t *ovlp_mask, int8_t *cell0_ovlp_mask, int *bas_map,
                       double *q_cond, double cutoff, CINTOpt *cintopt, int cache_size,
->>>>>>> c0c4dbcb
                       int *atm, int natm, int *bas, int nbas, double *env)
 {
         int ish0 = shls_slice[0];
@@ -1123,26 +910,7 @@
                 intor = &_assemble3c;
         }
 
-<<<<<<< HEAD
-void PBCnr3c_screened_fill_gs1(int (*intor)(), double *out, int nkpts_ij,
-                      int nkpts, int comp, int nimgs, int ish, int jsh,
-                      double *buf, double *env_loc, double *Ls,
-                      double *expkL_r, double *expkL_i, int *kptij_idx,
-                      int *shls_slice, int *ao_loc,
-                      CINTOpt *cintopt, PBCOpt *pbcopt,
-                      int *atm, int natm, int *bas, int nbas, double *env,
-                      NeighborList** neighbor_list)
-{
-     _nr3c_screened_fill_g(intor, &sort3c_gs1, out, nkpts_ij, nkpts, comp, nimgs, ish, jsh,
-                  buf, env_loc, Ls, expkL_r, expkL_i, kptij_idx,
-                  shls_slice, ao_loc, cintopt, pbcopt, atm, natm, bas, nbas, env, neighbor_list);
-}
-
-static void sort3c_gs2_igtj(double *out, double *in, int *shls_slice, int *ao_loc,
-                            int comp, int ish, int jsh, int msh0, int msh1)
-=======
 #pragma omp parallel
->>>>>>> c0c4dbcb
 {
         CINTEnvVars envs_cint;
         PBCminimal_CINTEnvVars(&envs_cint, atm, natm, bas, nbas, env, cintopt);
@@ -1168,62 +936,6 @@
         free(cache);
 }
 }
-<<<<<<< HEAD
-
-
-void sort2c_gs2_igtj(double *out, double *in, int *shls_slice, int *ao_loc,
-                     int comp, int ish, int jsh)
-{
-        const int ish0 = shls_slice[0];
-        const int ish1 = shls_slice[1];
-        const int jsh0 = shls_slice[2];
-        const size_t off0 = ((size_t)ao_loc[ish0]) * (ao_loc[ish0] + 1) / 2;
-        const size_t nij = ((size_t)ao_loc[ish1]) * (ao_loc[ish1] + 1) / 2 - off0;
-
-        const int di = ao_loc[ish+1] - ao_loc[ish];
-        const int dj = ao_loc[jsh+1] - ao_loc[jsh];
-        const int dij = di * dj;
-        const int jp = ao_loc[jsh] - ao_loc[jsh0];
-        out += ((size_t)ao_loc[ish])*(ao_loc[ish]+1)/2-off0 + jp;
-
-        int i, j, ic;
-        double *pin, *pout;
-
-        for (ic = 0; ic < comp; ic++) {
-                pout = out + nij * ic;
-                pin = in + dij * ic;
-                for (i = 0; i < di; i++) {
-                        for (j = 0; j < dj; j++) {
-                                pout[j] = pin[j*di+i];
-                        }
-                        pout += (i+ao_loc[ish]+1);
-                }
-        }
-}
-
-
-static void sort3c_gs2_ieqj(double *out, double *in, int *shls_slice, int *ao_loc,
-                            int comp, int ish, int jsh, int msh0, int msh1)
-{
-        const int ish0 = shls_slice[0];
-        const int ish1 = shls_slice[1];
-        const int jsh0 = shls_slice[2];
-        const int ksh0 = shls_slice[4];
-        const int ksh1 = shls_slice[5];
-        const size_t naok = ao_loc[ksh1] - ao_loc[ksh0];
-        const size_t off0 = ((size_t)ao_loc[ish0]) * (ao_loc[ish0] + 1) / 2;
-        const size_t nij = ((size_t)ao_loc[ish1]) * (ao_loc[ish1] + 1) / 2 - off0;
-        const size_t nijk = nij * naok;
-
-        const int di = ao_loc[ish+1] - ao_loc[ish];
-        const int dij = di * di;
-        const int jp = ao_loc[jsh] - ao_loc[jsh0];
-        out += (((size_t)ao_loc[ish])*(ao_loc[ish]+1)/2-off0 + jp) * naok;
-
-        int i, j, k, ij, ksh, ic, dk, dijk;
-        double *pin, *pout;
-=======
->>>>>>> c0c4dbcb
 
 void PBC_nr3c_q_cond(int (*intor)(), CINTOpt *cintopt,
                      double *q_cond, int *shls_slice, int *ao_loc,
@@ -1273,323 +985,11 @@
         }
         free(buf);
 }
-<<<<<<< HEAD
-
-
-void sort2c_gs2_ieqj(double *out, double *in, int *shls_slice, int *ao_loc,
-                     int comp, int ish, int jsh)
-{
-        const int ish0 = shls_slice[0];
-        const int ish1 = shls_slice[1];
-        const int jsh0 = shls_slice[2];
-        const size_t off0 = ((size_t)ao_loc[ish0]) * (ao_loc[ish0] + 1) / 2;
-        const size_t nij = ((size_t)ao_loc[ish1]) * (ao_loc[ish1] + 1) / 2 - off0;
-
-        const int di = ao_loc[ish+1] - ao_loc[ish];
-        const int dij = di * di;
-        const int jp = ao_loc[jsh] - ao_loc[jsh0];
-        out += ((size_t)ao_loc[ish])*(ao_loc[ish]+1)/2-off0 + jp;
-
-        int i, j, ic;
-        double *pin, *pout;
-
-        for (ic = 0; ic < comp; ic++) {
-                pout = out + nij * ic;
-                pin = in + dij * ic;
-                for (i = 0; i < di; i++) {
-                        for (j = 0; j <= i; j++) {
-                                pout[j] = pin[j*di+i];
-                        }
-                        pout += (i+ao_loc[ish]+1);
-                }
-        }
-}
-
-
-void sort2c_gs1(double *out, double *in, int *shls_slice, int *ao_loc,
-                int comp, int ish, int jsh)
-{
-        const int ish0 = shls_slice[0];
-        const int ish1 = shls_slice[1];
-        const int jsh0 = shls_slice[2];
-        const int jsh1 = shls_slice[3];
-
-        const int di = ao_loc[ish+1] - ao_loc[ish];
-        const int dj = ao_loc[jsh+1] - ao_loc[jsh];
-        const int dij = di * dj;
-        const int ip = ao_loc[ish] - ao_loc[ish0];
-        const int jp = ao_loc[jsh] - ao_loc[jsh0];
-        const size_t naoi = ao_loc[ish1] - ao_loc[ish0];
-        const size_t naoj = ao_loc[jsh1] - ao_loc[jsh0];
-        const size_t nij = naoi * naoj;
-        out += ip * naoj + jp;
-
-        int i, j, ic;
-        double *pin, *pout;
-
-        for (ic = 0; ic < comp; ic++) {
-                pout = out + nij * ic;
-                pin = in + dij * ic;
-                for (i = 0; i < di; i++) {
-                        for (j = 0; j < dj; j++) {
-                                pout[j] = pin[j*di+i];
-                        }
-                        pout += naoj;
-                }
-        }
-}
-
-
-/* ('...LM->...', int3c) */
-void PBCnr3c_fill_gs2(int (*intor)(), double *out, int nkpts_ij,
-                      int nkpts, int comp, int nimgs, int ish, int jsh,
-                      double *buf, double *env_loc, double *Ls,
-                      double *expkL_r, double *expkL_i, int *kptij_idx,
-                      int *shls_slice, int *ao_loc,
-                      CINTOpt *cintopt, PBCOpt *pbcopt,
-                      int *atm, int natm, int *bas, int nbas, double *env)
-{
-        int ip = ish + shls_slice[0];
-        int jp = jsh + shls_slice[2] - nbas;
-        if (ip > jp) {
-             _nr3c_fill_g(intor, &sort3c_gs2_igtj, out,
-                          nkpts_ij, nkpts, comp, nimgs, ish, jsh,
-                          buf, env_loc, Ls, expkL_r, expkL_i, kptij_idx,
-                          shls_slice, ao_loc, cintopt, pbcopt, atm, natm, bas, nbas, env);
-        } else if (ip == jp) {
-             _nr3c_fill_g(intor, &sort3c_gs2_ieqj, out,
-                          nkpts_ij, nkpts, comp, nimgs, ish, jsh,
-                          buf, env_loc, Ls, expkL_r, expkL_i, kptij_idx,
-                          shls_slice, ao_loc, cintopt, pbcopt, atm, natm, bas, nbas, env);
-        }
-}
-
-void PBCnr3c_screened_fill_gs2(int (*intor)(), double *out, int nkpts_ij,
-                      int nkpts, int comp, int nimgs, int ish, int jsh,
-                      double *buf, double *env_loc, double *Ls,
-                      double *expkL_r, double *expkL_i, int *kptij_idx,
-                      int *shls_slice, int *ao_loc,
-                      CINTOpt *cintopt, PBCOpt *pbcopt,
-                      int *atm, int natm, int *bas, int nbas, double *env,
-                      NeighborList** neighbor_list)
-{
-        int ip = ish + shls_slice[0];
-        int jp = jsh + shls_slice[2] - nbas;
-        if (ip > jp) {
-             _nr3c_screened_fill_g(intor, &sort3c_gs2_igtj, out,
-                          nkpts_ij, nkpts, comp, nimgs, ish, jsh,
-                          buf, env_loc, Ls, expkL_r, expkL_i, kptij_idx,
-                          shls_slice, ao_loc, cintopt, pbcopt, atm, natm, bas, nbas, env, neighbor_list);
-        } else if (ip == jp) {
-             _nr3c_screened_fill_g(intor, &sort3c_gs2_ieqj, out,
-                          nkpts_ij, nkpts, comp, nimgs, ish, jsh,
-                          buf, env_loc, Ls, expkL_r, expkL_i, kptij_idx,
-                          shls_slice, ao_loc, cintopt, pbcopt, atm, natm, bas, nbas, env, neighbor_list);
-        }
-}
-
-
-void PBCnr3c_screened_sum_auxbas_fill_gs1(int (*intor)(), double *out, int nkpts_ij,
-                      int nkpts, int comp, int nimgs, int ish, int jsh,
-                      double *buf, double *env_loc, double *Ls,
-                      double *expkL_r, double *expkL_i, int *kptij_idx,
-                      int *shls_slice, int *ao_loc,
-                      CINTOpt *cintopt, PBCOpt *pbcopt,
-                      int *atm, int natm, int *bas, int nbas, double *env,
-                      NeighborList** neighbor_list)
-{
-        _nr3c_screened_sum_auxbas_fill_g(intor, &sort2c_gs1, out,
-                          nkpts_ij, nkpts, comp, nimgs, ish, jsh,
-                          buf, env_loc, Ls, expkL_r, expkL_i, kptij_idx,
-                          shls_slice, ao_loc, cintopt, pbcopt, atm, natm, bas, nbas, env, neighbor_list);
-}
-
-
-void PBCnr3c_screened_sum_auxbas_fill_gs2(int (*intor)(), double *out, int nkpts_ij,
-                      int nkpts, int comp, int nimgs, int ish, int jsh,
-                      double *buf, double *env_loc, double *Ls,
-                      double *expkL_r, double *expkL_i, int *kptij_idx,
-                      int *shls_slice, int *ao_loc,
-                      CINTOpt *cintopt, PBCOpt *pbcopt,
-                      int *atm, int natm, int *bas, int nbas, double *env,
-                      NeighborList** neighbor_list)
-{
-        int ip = ish + shls_slice[0];
-        int jp = jsh + shls_slice[2] - nbas;
-        if (ip > jp) {
-             _nr3c_screened_sum_auxbas_fill_g(intor, &sort2c_gs2_igtj, out,
-                          nkpts_ij, nkpts, comp, nimgs, ish, jsh,
-                          buf, env_loc, Ls, expkL_r, expkL_i, kptij_idx,
-                          shls_slice, ao_loc, cintopt, pbcopt, atm, natm, bas, nbas, env, neighbor_list);
-        } else if (ip == jp) {
-             _nr3c_screened_sum_auxbas_fill_g(intor, &sort2c_gs2_ieqj, out,
-                          nkpts_ij, nkpts, comp, nimgs, ish, jsh,
-                          buf, env_loc, Ls, expkL_r, expkL_i, kptij_idx,
-                          shls_slice, ao_loc, cintopt, pbcopt, atm, natm, bas, nbas, env, neighbor_list);
-        }
-}
-
-
-static void contract_3c1e_ipik_dm_gs1(double *grad, double* dm, double *eri,
-                                      int *shls, int *ao_loc, int *atm, int natm,
-                                      int *bas, int nbas, int comp, int nao)
-{
-    const int ish = shls[0];
-    const int jsh = shls[1];
-    const int ksh = shls[2];
-
-    const int di = ao_loc[ish+1] - ao_loc[ish];
-    const int dj = ao_loc[jsh+1] - ao_loc[jsh];
-    const int dij = di * dj;
-    const size_t i0 = ao_loc[ish];
-    const size_t j0 = ao_loc[jsh] - nao;
-
-    const int ia = bas[ATOM_OF+ish*BAS_SLOTS];
-    const int ka = bas[ATOM_OF+ksh*BAS_SLOTS] - 2*natm;
-
-    int i, j, ic;
-    double *ptr_eri, *ptr_dm;
-    double *dm0 = dm + (i0 * nao + j0);
-    double ipi_dm[comp];
-    for (ic = 0; ic < comp; ic++) {
-        ipi_dm[ic] = 0;
-        ptr_dm = dm0;
-        ptr_eri = eri + dij * ic;
-        for (i = 0; i < di; i++) {
-            for (j = 0; j < dj; j++) {
-                ipi_dm[ic] += ptr_eri[j*di+i] * ptr_dm[j];
-            }
-            ptr_dm += nao;
-        }
-    }
-
-    for (ic = 0; ic < comp; ic++) {
-        grad[ia*comp+ic] += ipi_dm[ic];
-        grad[ka*comp+ic] -= ipi_dm[ic];
-    }
-}
-
-
-static void _nr3c1e_screened_nuc_grad_fill_g(int (*intor)(), void (*fcontract)(),
-            double *grad, double *dm, int nkpts_ij, int nkpts,
-            int comp, int nimgs, int ish, int jsh,
-            double *buf, double *env_loc, double *Ls,
-            double *expkL_r, double *expkL_i, int *kptij_idx,
-            int *shls_slice, int *ao_loc,
-            CINTOpt *cintopt, PBCOpt *pbcopt,
-            int *atm, int natm, int *bas, int nbas, double *env, int nao,
-            NeighborList** neighbor_list)
-{
-    const int ish0 = shls_slice[0];
-    //const int ish1 = shls_slice[1];
-    const int jsh0 = shls_slice[2];
-    //const int jsh1 = shls_slice[3];
-    const int ksh0 = shls_slice[4];
-    const int ksh1 = shls_slice[5];
-
-    ish += ish0;
-    jsh += jsh0;
-    int iptrxyz = atm[PTR_COORD+bas[ATOM_OF+ish*BAS_SLOTS]*ATM_SLOTS];
-    int jptrxyz = atm[PTR_COORD+bas[ATOM_OF+jsh*BAS_SLOTS]*ATM_SLOTS];
-    const int di = ao_loc[ish+1] - ao_loc[ish];
-    const int dj = ao_loc[jsh+1] - ao_loc[jsh];
-    const int dij = di * dj;
-    int dkmax = INTBUFMAX10 / dij / 2 * MIN(IMGBLK,nimgs);
-    //int kshloc[ksh1-ksh0+1];
-    //int nkshloc = shloc_partition(kshloc, ao_loc, ksh0, ksh1, dkmax);
-
-    int i, k, ic;
-    int ksh, dk, dijk, iL, jL, ksh_off, jsh_off;
-    int shls[3];
-
-    int idx_i, idx_j;
-
-    int dijc = dij * comp;
-    int dijmc = dijc * dkmax;
-    double *bufL = buf + dijmc;
-    double *cache = bufL + dijc;
-    double *pbuf, *pbufL;
-    int (*fprescreen)();
-    if (pbcopt != NULL) {
-            fprescreen = pbcopt->fprescreen;
-    } else {
-            fprescreen = PBCnoscreen;
-    }
-
-    shls[0] = ish;
-    shls[1] = jsh;
-    jsh_off = jsh - nbas;
-    NeighborList *nl0 = *neighbor_list;
-    NeighborPair *np0_ki, *np0_kj;
-
-    for (ksh = ksh0; ksh < ksh1; ksh++){
-        dk = ao_loc[ksh+1] - ao_loc[ksh];
-        assert(dk < dkmax);
-        dijk = dij * dk;
-        shls[2] = ksh;
-        ksh_off = ksh - nbas*2;
-        np0_ki = (nl0->pairs)[ksh_off*nbas + ish];
-        np0_kj = (nl0->pairs)[ksh_off*nbas + jsh_off];
-        if (np0_ki->nimgs > 0 && np0_kj->nimgs > 0) {
-            for (i = 0; i < dijc; i++) {
-                bufL[i] = 0;
-            }
-            for (idx_i = 0; idx_i < np0_ki->nimgs; idx_i++){
-                iL = (np0_ki->Ls_list)[idx_i];
-                shift_bas(env_loc, env, Ls, iptrxyz, iL);
-                for (idx_j = 0; idx_j < np0_kj->nimgs; idx_j++){
-                    jL = (np0_kj->Ls_list)[idx_j];
-                    shift_bas(env_loc, env, Ls, jptrxyz, jL);
-
-                    if ((*fprescreen)(shls, pbcopt, atm, bas, env_loc)) {
-                        if ((*intor)(buf, NULL, shls, atm, natm, bas, nbas,
-                                     env_loc, cintopt, cache))
-                        {
-                            for (ic = 0; ic < comp; ic++) {
-                                pbufL = bufL + ic * dij;
-                                pbuf = buf + ic * dijk;
-                                for (k = 0; k < dk; k++) {
-                                    for (i = 0; i < dij; i++) {
-                                        pbufL[i] += pbuf[i];
-                                    }
-                                    pbuf += dij;
-                                }
-                            }
-                        }
-                    }
-                }
-            }
-            (*fcontract)(grad, dm, bufL, shls, ao_loc, atm, natm, bas, nbas, comp, nao);
-        }
-    }
-}
-
-
-void PBCnr3c1e_screened_nuc_grad_fill_gs1(int (*intor)(), double *out, double* dm,
-                      int nkpts_ij, int nkpts, int comp, int nimgs, int ish, int jsh,
-                      double *buf, double *env_loc, double *Ls,
-                      double *expkL_r, double *expkL_i, int *kptij_idx,
-                      int *shls_slice, int *ao_loc,
-                      CINTOpt *cintopt, PBCOpt *pbcopt,
-                      int *atm, int natm, int *bas, int nbas, double *env, int nao,
-                      NeighborList** neighbor_list)
-{
-        _nr3c1e_screened_nuc_grad_fill_g(intor, &contract_3c1e_ipik_dm_gs1, out, dm,
-                          nkpts_ij, nkpts, comp, nimgs, ish, jsh,
-                          buf, env_loc, Ls, expkL_r, expkL_i, kptij_idx,
-                          shls_slice, ao_loc, cintopt, pbcopt, atm, natm, bas, nbas, env, nao, neighbor_list);
-}
-
-
-int PBCsizeof_env(int *shls_slice,
-                  int *atm, int natm, int *bas, int nbas, double *env)
-=======
 }
 
 void PBCnr3c_fuse_dd_s1(double *j3c, double *j3c_dd,
                         int *ao_idx, int *orig_slice, int *dd_slice,
                         int nao, int naod, int naux)
->>>>>>> c0c4dbcb
 {
         size_t Naux = naux;
         int ip0 = orig_slice[0];
@@ -1660,189 +1060,12 @@
         return nloc;
 }
 
-<<<<<<< HEAD
-void PBCnr3c_screened_drv(int (*intor)(), void (*fill)(), double complex *eri,
-                 int nkpts_ij, int nkpts, int comp, int nimgs,
-                 double *Ls, double complex *expkL, int *kptij_idx,
-                 int *shls_slice, int *ao_loc,
-                 CINTOpt *cintopt, PBCOpt *pbcopt,
-                 int *atm, int natm, int *bas, int nbas, double *env, int nenv,
-                 NeighborList** neighbor_list)
-{
-        const int ish0 = shls_slice[0];
-        const int ish1 = shls_slice[1];
-        const int jsh0 = shls_slice[2];
-        const int jsh1 = shls_slice[3];
-        const int nish = ish1 - ish0;
-        const int njsh = jsh1 - jsh0;
-        double *expkL_r = malloc(sizeof(double) * nimgs*nkpts * OF_CMPLX);
-        double *expkL_i = expkL_r + nimgs*nkpts;
-        int i;
-        for (i = 0; i < nimgs*nkpts; i++) {
-                expkL_r[i] = creal(expkL[i]);
-                expkL_i[i] = cimag(expkL[i]);
-        }
-
-        size_t count;
-        if (fill == &PBCnr3c_fill_kks1 || fill == &PBCnr3c_fill_kks2) {
-                int dijk =(GTOmax_shell_dim(ao_loc, shls_slice+0, 1) *
-                           GTOmax_shell_dim(ao_loc, shls_slice+2, 1) *
-                           GTOmax_shell_dim(ao_loc, shls_slice+4, 1));
-                count = nkpts*nkpts * OF_CMPLX +
-                        nkpts*MIN(nimgs,IMGBLK) * OF_CMPLX + nimgs;
-// MAX(INTBUFMAX, dijk) to ensure buffer is enough for at least one (i,j,k) shell
-                count*= MAX(INTBUFMAX, dijk) * comp;
-        } else {
-                count = (nkpts * OF_CMPLX + nimgs) * INTBUFMAX10 * comp;
-                count+= nimgs * nkpts * OF_CMPLX;
-        }
-        const int cache_size = GTOmax_cache_size(intor, shls_slice, 3,
-                                                 atm, natm, bas, nbas, env);
-
-#pragma omp parallel
-{
-        int ish, jsh, ij;
-        double *env_loc = malloc(sizeof(double)*nenv);
-        NPdcopy(env_loc, env, nenv);
-        double *buf = malloc(sizeof(double)*(count+cache_size));
-#pragma omp for schedule(dynamic)
-        for (ij = 0; ij < nish*njsh; ij++) {
-                ish = ij / njsh;
-                jsh = ij % njsh;
-                (*fill)(intor, eri, nkpts_ij, nkpts, comp, nimgs, ish, jsh,
-                        buf, env_loc, Ls, expkL_r, expkL_i, kptij_idx,
-                        shls_slice, ao_loc, cintopt, pbcopt, atm, natm, bas, nbas, env, neighbor_list);
-        }
-        free(buf);
-        free(env_loc);
-}
-        free(expkL_r);
-}
-
-
-void PBCnr3c_screened_sum_auxbas_drv(int (*intor)(), void (*fill)(), double complex *eri,
-                 int nkpts_ij, int nkpts, int comp, int nimgs,
-                 double *Ls, double complex *expkL, int *kptij_idx,
-                 int *shls_slice, int *ao_loc,
-                 CINTOpt *cintopt, PBCOpt *pbcopt,
-                 int *atm, int natm, int *bas, int nbas, double *env, int nenv,
-                 NeighborList** neighbor_list)
-{
-        const int ish0 = shls_slice[0];
-        const int ish1 = shls_slice[1];
-        const int jsh0 = shls_slice[2];
-        const int jsh1 = shls_slice[3];
-        const int nish = ish1 - ish0;
-        const int njsh = jsh1 - jsh0;
-        double *expkL_r=NULL, *expkL_i=NULL;
-        //expkL_r = malloc(sizeof(double) * nimgs*nkpts * OF_CMPLX);
-        //expkL_i = expkL_r + nimgs*nkpts;
-        //int i;
-        //for (i = 0; i < nimgs*nkpts; i++) {
-        //        expkL_r[i] = creal(expkL[i]);
-        //        expkL_i[i] = cimag(expkL[i]);
-        //}
-
-        size_t count;
-        count = (nkpts * OF_CMPLX + nimgs) * INTBUFMAX10 * comp;
-        count+= nimgs * nkpts * OF_CMPLX;
-        const int cache_size = GTOmax_cache_size(intor, shls_slice, 3,
-                                                 atm, natm, bas, nbas, env);
-
-#pragma omp parallel
-{
-        int ish, jsh, ij;
-        double *env_loc = malloc(sizeof(double)*nenv);
-        NPdcopy(env_loc, env, nenv);
-        double *buf = malloc(sizeof(double)*(count+cache_size));
-#pragma omp for schedule(dynamic)
-        for (ij = 0; ij < nish*njsh; ij++) {
-                ish = ij / njsh;
-                jsh = ij % njsh;
-                (*fill)(intor, eri, nkpts_ij, nkpts, comp, nimgs, ish, jsh,
-                        buf, env_loc, Ls, expkL_r, expkL_i, kptij_idx,
-                        shls_slice, ao_loc, cintopt, pbcopt, atm, natm, bas, nbas, env, neighbor_list);
-        }
-        free(buf);
-        free(env_loc);
-}
-        //free(expkL_r);
-}
-
-
-void PBCnr3c1e_screened_nuc_grad_drv(int (*intor)(), void (*fill)(), 
-                 double* grad, double* dm,
-                 int nkpts_ij, int nkpts, int comp, int nimgs,
-                 double *Ls, double complex *expkL, int *kptij_idx,
-                 int *shls_slice, int *ao_loc,
-                 CINTOpt *cintopt, PBCOpt *pbcopt,
-                 int *atm, int natm, int *bas, int nbas, double *env, int nenv, int nao,
-                 NeighborList** neighbor_list)
-{
-        const int ish0 = shls_slice[0];
-        const int ish1 = shls_slice[1];
-        const int jsh0 = shls_slice[2];
-        const int jsh1 = shls_slice[3];
-        const int nish = ish1 - ish0;
-        const int njsh = jsh1 - jsh0;
-        double *expkL_r=NULL, *expkL_i=NULL;
-        //double *expkL_r = malloc(sizeof(double) * nimgs*nkpts * OF_CMPLX);
-        //double *expkL_i = expkL_r + nimgs*nkpts;
-        //int i;
-        //for (i = 0; i < nimgs*nkpts; i++) {
-        //        expkL_r[i] = creal(expkL[i]);
-        //        expkL_i[i] = cimag(expkL[i]);
-        //}
-
-        size_t count;
-        count = (nkpts * OF_CMPLX + nimgs) * INTBUFMAX10 * comp;
-        count+= nimgs * nkpts * OF_CMPLX;
-        const int cache_size = GTOmax_cache_size(intor, shls_slice, 3,
-                                                 atm, natm, bas, nbas, env);
-
-        double *gradbufs[MAX_THREADS];
-#pragma omp parallel
-{
-        int ish, jsh, ij;
-        double *env_loc = malloc(sizeof(double)*nenv);
-        NPdcopy(env_loc, env, nenv);
-        double *grad_loc;
-        int thread_id = omp_get_thread_num();
-        if (thread_id == 0) {
-                grad_loc = grad;
-        } else {
-                grad_loc = calloc(natm*comp, sizeof(double));
-        }
-        gradbufs[thread_id] = grad_loc;
-
-        double *buf = malloc(sizeof(double)*(count+cache_size));
-        #pragma omp for schedule(dynamic)
-        for (ij = 0; ij < nish*njsh; ij++) {
-                ish = ij / njsh;
-                jsh = ij % njsh;
-                (*fill)(intor, grad_loc, dm, nkpts_ij, nkpts, comp, nimgs, ish, jsh,
-                        buf, env_loc, Ls, expkL_r, expkL_i, kptij_idx,
-                        shls_slice, ao_loc, cintopt, pbcopt, atm, natm, bas, nbas, env, nao, neighbor_list);
-        }
-        free(buf);
-        free(env_loc);
-
-        NPomp_dsum_reduce_inplace(gradbufs, natm*comp);
-        if (thread_id != 0) {
-                free(grad_loc);
-        }
-}
-        //free(expkL_r);
-}
-
-=======
 static void shift_bas(double *env_loc, double *env, double *Ls, int ptr, int iL)
 {
         env_loc[ptr+0] = env[ptr+0] + Ls[iL*3+0];
         env_loc[ptr+1] = env[ptr+1] + Ls[iL*3+1];
         env_loc[ptr+2] = env[ptr+2] + Ls[iL*3+2];
 }
->>>>>>> c0c4dbcb
 
 static void sort2c_ks1(double complex *out, double *bufr, double *bufi,
                        int *shls_slice, int *ao_loc, int nkpts, int comp,
