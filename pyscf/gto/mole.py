#!/usr/bin/env python
# Copyright 2014-2020 The PySCF Developers. All Rights Reserved.
#
# Licensed under the Apache License, Version 2.0 (the "License");
# you may not use this file except in compliance with the License.
# You may obtain a copy of the License at
#
#     http://www.apache.org/licenses/LICENSE-2.0
#
# Unless required by applicable law or agreed to in writing, software
# distributed under the License is distributed on an "AS IS" BASIS,
# WITHOUT WARRANTIES OR CONDITIONS OF ANY KIND, either express or implied.
# See the License for the specific language governing permissions and
# limitations under the License.
#
# Author: Qiming Sun <osirpt.sun@gmail.com>
#

'''
Mole class and helper functions to handle paramters and attributes for GTO
integrals. This module serves the interface to the integral library libcint.
'''

import os, sys
import types
import re
import platform
import gc
import time

import json
import ctypes
import numpy
import numpy as np
import h5py
import scipy.special
import scipy.linalg
import contextlib
import threading
from pyscf import lib
from pyscf.lib import param
from pyscf.data import elements
from pyscf.lib import logger
from pyscf.gto import cmd_args
from pyscf.gto import basis
from pyscf.gto import moleintor
from pyscf.gto.eval_gto import eval_gto
from pyscf.gto.ecp import core_configuration
from pyscf import __config__

from pyscf.data.elements import ELEMENTS, ELEMENTS_PROTON, \
        _rm_digit, charge, _symbol, _std_symbol, _atom_symbol, is_ghost_atom, \
        _std_symbol_without_ghost

from pyscf.lib.exceptions import BasisNotFoundError, PointGroupSymmetryError
import warnings

# For code compatibility in python-2 and python-3
if sys.version_info >= (3,):
    unicode = str


# for _atm, _bas, _env
CHARGE_OF  = 0
PTR_COORD  = 1
NUC_MOD_OF = 2
PTR_ZETA   = PTR_FRAC_CHARGE = 3
PTR_RADIUS = 5
ATM_SLOTS  = 6
ATOM_OF    = 0
ANG_OF     = 1
NPRIM_OF   = 2
NCTR_OF    = 3
RADI_POWER = 3 # for ECP
KAPPA_OF   = 4
SO_TYPE_OF = 4 # for ECP
PTR_EXP    = 5
PTR_COEFF  = 6
BAS_SLOTS  = 8
# pointer to env
PTR_EXPCUTOFF   = 0
PTR_COMMON_ORIG = 1
PTR_RINV_ORIG   = 4
PTR_RINV_ZETA   = 7
PTR_RANGE_OMEGA = 8
PTR_F12_ZETA    = 9
PTR_GTG_ZETA    = 10
NGRIDS          = 11
PTR_GRIDS       = 12
AS_RINV_ORIG_ATOM = 17
AS_ECPBAS_OFFSET = 18
AS_NECPBAS      = 19
PTR_ENV_START   = 20
# parameters from libcint
NUC_POINT = 1
NUC_GAUSS = 2
# nucleus with fractional charges. It can be used to mimic MM particles
NUC_FRAC_CHARGE = 3
NUC_ECP = 4  # atoms with pseudo potential

BASE = getattr(__config__, 'BASE', 0)
NORMALIZE_GTO = getattr(__config__, 'NORMALIZE_GTO', True)
DISABLE_EVAL = getattr(__config__, 'DISABLE_EVAL', False)
# Whether to disable the explicit call to gc.collect(). gc.collect() may cause
# non-negligible overhead (https://github.com/pyscf/pyscf/issues/1038).
DISABLE_GC = getattr(__config__, 'DISABLE_GC', False)

def M(**kwargs):
    r'''This is a shortcut to build up Mole object.

    Args: Same to :func:`Mole.build`

    Examples:

    >>> from pyscf import gto
    >>> mol = gto.M(atom='H 0 0 0; F 0 0 1', basis='6-31g')
    '''
    mol = Mole()
    mol.build(**kwargs)
    return mol

def gaussian_int(n, alpha):
    r'''int_0^inf x^n exp(-alpha x^2) dx'''
    n1 = (n + 1) * .5
    return scipy.special.gamma(n1) / (2. * alpha**n1)

def gto_norm(l, expnt):
    r'''Normalized factor for GTO radial part   :math:`g=r^l e^{-\alpha r^2}`

    .. math::

        \frac{1}{\sqrt{\int g^2 r^2 dr}}
        = \sqrt{\frac{2^{2l+3} (l+1)! (2a)^{l+1.5}}{(2l+2)!\sqrt{\pi}}}

    Ref: H. B. Schlegel and M. J. Frisch, Int. J. Quant.  Chem., 54(1995), 83-87.

    Args:
        l (int):
            angular momentum
        expnt :
            exponent :math:`\alpha`

    Returns:
        normalization factor

    Examples:

    >>> print(gto_norm(0, 1))
    2.5264751109842591
    '''
    if l >= 0:
        #f = 2**(2*l+3) * math.factorial(l+1) * (2*expnt)**(l+1.5) \
        #        / (math.factorial(2*l+2) * math.sqrt(math.pi))
        #return math.sqrt(f)
        return 1/numpy.sqrt(gaussian_int(l*2+2, 2*expnt))
    else:
        raise ValueError('l should be > 0')

def cart2sph(l, c_tensor=None, normalized=None):
    '''
    Cartesian to real spherical transformation matrix

    Kwargs:
        normalized :
            How the Cartesian GTOs are normalized.  'sp' means the s and p
            functions are normalized (this is the convention used by libcint
            library).
    '''
    nf = (l+1)*(l+2)//2
    if c_tensor is None:
        c_tensor = numpy.eye(nf)
    else:
        c_tensor = numpy.asarray(c_tensor, order='F').reshape(-1,nf)
    if l == 0 or l == 1:
        if normalized == 'sp':
            return c_tensor
        elif l == 0:
            return c_tensor * 0.282094791773878143
        else:
            return c_tensor * 0.488602511902919921
    else:
        assert l <= 15
        nd = l * 2 + 1
        ngrid = c_tensor.shape[0]
        c2sph = numpy.zeros((ngrid,nd), order='F')
        fn = moleintor.libcgto.CINTc2s_ket_sph
        fn(c2sph.ctypes.data_as(ctypes.c_void_p), ctypes.c_int(ngrid),
           c_tensor.ctypes.data_as(ctypes.c_void_p), ctypes.c_int(l))
        return c2sph

def cart2spinor_kappa(kappa, l=None, normalized=None):
    '''Cartesian to spinor transformation matrix for kappa

    Kwargs:
        normalized :
            How the Cartesian GTOs are normalized.  'sp' means the s and p
            functions are normalized (this is the convention used by libcint
            library).
    '''
    if kappa < 0:
        l = -kappa - 1
        nd = l * 2 + 2
    elif kappa > 0:
        l = kappa
        nd = l * 2
    else:
        assert (l is not None)
        assert (l <= 12)
        nd = l * 4 + 2
    nf = (l+1)*(l+2)//2
    c2smat = numpy.zeros((nf*2,nd), order='F', dtype=numpy.complex128)
    cmat = numpy.eye(nf)
    fn = moleintor.libcgto.CINTc2s_ket_spinor_sf1
    fn(c2smat.ctypes.data_as(ctypes.c_void_p),
       c2smat[nf:].ctypes.data_as(ctypes.c_void_p),
       cmat.ctypes.data_as(ctypes.c_void_p),
       ctypes.c_int(nf*2), ctypes.c_int(nf),
       ctypes.c_int(1), ctypes.c_int(kappa), ctypes.c_int(l))
    if normalized != 'sp':
        if l == 0:
            c2smat *= 0.282094791773878143
        elif l == 1:
            c2smat *= 0.488602511902919921
    # c2smat[0] is the transformation for spin up
    # c2smat[1] is the transformation for spin down
    c2smat = c2smat.reshape(2,nf,nd)
    return c2smat
cart2j_kappa = cart2spinor_kappa

def cart2spinor_l(l, normalized=None):
    '''Cartesian to spinor transformation matrix for angular moment l

    Kwargs:
        normalized :
            How the Cartesian GTOs are normalized.  'sp' means the s and p
            functions are normalized (this is the convention used by libcint
            library).
    '''
    return cart2spinor_kappa(0, l, normalized)
cart2j_l = cart2spinor_l

def sph2spinor_kappa(kappa, l=None):
    '''Real spherical to spinor transformation matrix for kappa'''
    from pyscf.symm.sph import sph2spinor
    ua, ub = sph2spinor(l)
    if kappa < 0:
        l = -kappa - 1
        ua = ua[:,l*2:]
        ub = ub[:,l*2:]
    elif kappa > 0:
        l = kappa
        ua = ua[:,:l*2]
        ub = ub[:,:l*2]
    else:
        assert (l is not None)
        assert (l <= 12)
    return ua, ub

def sph2spinor_l(l):
    '''Real spherical to spinor transformation matrix for angular moment l'''
    return sph2spinor_kappa(0, l)

def atom_types(atoms, basis=None, magmom=None):
    '''symmetry inequivalent atoms'''
    atmgroup = {}
    for ia, a in enumerate(atoms):
        if 'GHOST' in a[0].upper():
            a = ['X'+a[0][5:]] + list(a[1:])
        if a[0] in atmgroup:
            atmgroup[a[0]].append(ia)
        elif basis is None:
            atmgroup[a[0]] = [ia]
        else:
            stdsymb = _std_symbol(a[0])
            if a[0] in basis:
                if stdsymb in basis and basis[a[0]] == basis[stdsymb]:
                    if stdsymb in atmgroup:
                        atmgroup[stdsymb].append(ia)
                    else:
                        atmgroup[stdsymb] = [ia]
                else:
                    atmgroup[a[0]] = [ia]
            elif stdsymb in atmgroup:
                atmgroup[stdsymb].append(ia)
            else:
                atmgroup[stdsymb] = [ia]

    if magmom is not None:
        atmgroup_new = {}
        suffix = {1.0:'u', -1.0:'d', 0.0:'o'}
        magmom = np.asarray(magmom)
        for elem, idx in atmgroup.items():
            uniq_mag = np.unique(magmom[idx])
            if len(uniq_mag) > 1:
                for i, mag in enumerate(uniq_mag):
                    subgrp = np.asarray(idx)[np.where(magmom[idx] == mag)[0]]
                    if mag not in suffix:
                        raise RuntimeError("Magmom should be chosen from [-1., 0., 1.], but %s is given" % mag)
                    atmgroup_new[elem+'_'+suffix[mag]] = subgrp.tolist()
            else:
                atmgroup_new[elem] = idx
        atmgroup = atmgroup_new
    return atmgroup


def format_atom(atoms, origin=0, axes=None,
                unit=getattr(__config__, 'UNIT', 'Ang')):
    '''Convert the input :attr:`Mole.atom` to the internal data format.
    Including, changing the nuclear charge to atom symbol, converting the
    coordinates to AU, rotate and shift the molecule.
    If the :attr:`~Mole.atom` is a string, it takes ";" and "\\n"
    for the mark to separate atoms;  "," and arbitrary length of blank space
    to spearate the individual terms for an atom.  Blank line will be ignored.

    Args:
        atoms : list or str
            the same to :attr:`Mole.atom`

    Kwargs:
        origin : ndarray
            new axis origin.
        axes : ndarray
            (new_x, new_y, new_z), new coordinates
        unit : str or number
            If unit is one of strings (B, b, Bohr, bohr, AU, au), the coordinates
            of the input atoms are the atomic unit;  If unit is one of strings
            (A, a, Angstrom, angstrom, Ang, ang), the coordinates are in the
            unit of angstrom;  If a number is given, the number are considered
            as the Bohr value (in angstrom), which should be around 0.53.
            Set unit=1 if wishing to preserve the unit of the coordinates.

    Returns:
        "atoms" in the internal format. The internal format is
            | atom = [[atom1, (x, y, z)],
            |         [atom2, (x, y, z)],
            |         ...
            |         [atomN, (x, y, z)]]

    Examples:

    >>> gto.format_atom('9,0,0,0; h@1 0 0 1', origin=(1,1,1))
    [['F', [-1.0, -1.0, -1.0]], ['H@1', [-1.0, -1.0, 0.0]]]
    >>> gto.format_atom(['9,0,0,0', (1, (0, 0, 1))], origin=(1,1,1))
    [['F', [-1.0, -1.0, -1.0]], ['H', [-1, -1, 0]]]
    '''
    def str2atm(line):
        dat = line.split()
        try:
            coords = [float(x) for x in dat[1:4]]
        except ValueError:
            if DISABLE_EVAL:
                raise ValueError('Failed to parse geometry %s' % line)
            else:
                coords = list(eval(','.join(dat[1:4])))
        if len(coords) != 3:
            raise ValueError('Coordinates error in %s' % line)
        return [_atom_symbol(dat[0]), coords]

    if isinstance(atoms, (str, unicode)):
        # The input atoms points to a geometry file
        if os.path.isfile(atoms):
            try:
                atoms = fromfile(atoms)
            except ValueError:
                sys.stderr.write('\nFailed to parse geometry file  %s\n\n' % atoms)
                raise

        atoms = atoms.replace(';','\n').replace(',',' ').replace('\t',' ')
        fmt_atoms = []
        for dat in atoms.split('\n'):
            dat = dat.strip()
            if dat and dat[0] != '#':
                fmt_atoms.append(dat)

        if len(fmt_atoms[0].split()) < 4:
            fmt_atoms = from_zmatrix('\n'.join(fmt_atoms))
        else:
            fmt_atoms = [str2atm(line) for line in fmt_atoms]
    else:
        fmt_atoms = []
        for atom in atoms:
            if isinstance(atom, (str, unicode)):
                if atom.lstrip()[0] != '#':
                    fmt_atoms.append(str2atm(atom.replace(',',' ')))
            else:
                if isinstance(atom[1], (int, float)):
                    fmt_atoms.append([_atom_symbol(atom[0]), atom[1:4]])
                else:
                    fmt_atoms.append([_atom_symbol(atom[0]), atom[1]])

    if len(fmt_atoms) == 0:
        return []

    if axes is None:
        axes = numpy.eye(3)

    if isinstance(unit, (str, unicode)):
        if unit.upper().startswith(('B', 'AU')):
            unit = 1.
        else: #unit[:3].upper() == 'ANG':
            unit = 1./param.BOHR
    else:
        unit = 1./unit

    c = numpy.array([a[1] for a in fmt_atoms], dtype=numpy.double)
    c = numpy.einsum('ix,kx->ki', axes * unit, c - origin)
    z = [a[0] for a in fmt_atoms]
    return list(zip(z, c.tolist()))

#TODO: sort exponents
def format_basis(basis_tab):
    '''Convert the input :attr:`Mole.basis` to the internal data format.

    ``{ atom: [(l, ((-exp, c_1, c_2, ..),
                    (-exp, c_1, c_2, ..))),
               (l, ((-exp, c_1, c_2, ..),
                    (-exp, c_1, c_2, ..)))], ... }``

    Args:
        basis_tab : dict
            Similar to :attr:`Mole.basis`, it **cannot** be a str

    Returns:
        Formated :attr:`~Mole.basis`

    Examples:

    >>> gto.format_basis({'H':'sto-3g', 'H^2': '3-21g'})
    {'H': [[0,
        [3.4252509099999999, 0.15432897000000001],
        [0.62391373000000006, 0.53532813999999995],
        [0.16885539999999999, 0.44463454000000002]]],
     'H^2': [[0,
        [5.4471780000000001, 0.15628500000000001],
        [0.82454700000000003, 0.90469100000000002]],
        [0, [0.18319199999999999, 1.0]]]}
    '''
    basis_converter = _generate_basis_converter()
    fmt_basis = {}
    for atom, atom_basis in basis_tab.items():
        symb = _atom_symbol(atom)
        fmt_basis[symb] = basis_converter(symb, atom_basis)

        if len(fmt_basis[symb]) == 0:
            raise BasisNotFoundError('Basis not found for  %s' % symb)
    return fmt_basis

def _generate_basis_converter():
    def nparray_to_list(item):
        val = []
        for x in item:
            if isinstance(x, (tuple, list)):
                val.append(nparray_to_list(x))
            elif isinstance(x, numpy.ndarray):
                val.append(x.tolist())
            else:
                val.append(x)
        return val

    def load(basis_name, symb):
        if basis_name.lower().startswith('unc'):
            return uncontract(basis.load(basis_name[3:], symb))
        else:
            return basis.load(basis_name, symb)

    def converter(symb, raw_basis):
        if isinstance(raw_basis, (str, unicode)):
            bset = load(str(raw_basis), _std_symbol_without_ghost(symb))
        elif (any(isinstance(x, (str, unicode)) for x in raw_basis)
              # The first element is the basis of internal format
              or not isinstance(raw_basis[0][0], int)):
            stdsymb = _std_symbol_without_ghost(symb)
            bset = []
            for rawb in raw_basis:
                if isinstance(rawb, (str, unicode)):
                    bset += load(str(rawb), stdsymb)
                else:
                    bset += nparray_to_list(rawb)
        else:
            bset = nparray_to_list(raw_basis)
        return bset
    return converter

def uncontracted_basis(_basis):
    '''Uncontract internal format _basis

    Examples:

    >>> gto.uncontract(gto.load('sto3g', 'He'))
    [[0, [6.36242139, 1]], [0, [1.158923, 1]], [0, [0.31364979, 1]]]
    '''
    MAXL = 10
    ubasis_raw = [[] for l in range(MAXL)]
    ubasis_exp = [[] for l in range(MAXL)]
    for b in _basis:
        angl = b[0]
        kappa = b[1]
        if isinstance(kappa, int):
            coeffs = b[2:]
        else:
            coeffs = b[1:]

        if isinstance(kappa, int) and kappa != 0:
            warnings.warn('For basis with kappa != 0, the uncontract basis might be wrong. '
                          'Please double check the resultant attribute mol._basis')
            for p in coeffs:
                ubasis_raw[angl].append([angl, kappa, [p[0], 1]])
                ubasis_exp[angl].append(p[0])
        else:
            for p in coeffs:
                ubasis_raw[angl].append([angl, [p[0], 1]])
                ubasis_exp[angl].append(p[0])

    # Check linear dependency
    ubasis = []
    for l in range(MAXL):
        basis_l = ubasis_raw[l]
        if basis_l:
            es = numpy.array(ubasis_exp[l])
            # Remove duplicated primitive basis functions
            es, e_idx = numpy.unique(es.round(9), True)
            # from large exponent to small exponent
            for i in reversed(e_idx):
                ubasis.append(basis_l[i])
    return ubasis
uncontract = uncontracted_basis
contract = contracted_basis = basis.to_general_contraction

def to_uncontracted_cartesian_basis(mol):
    '''Decontract the basis of a Mole or a Cell.  Returns a Mole (Cell) object
    with the uncontracted basis environment and a list of coefficients that
    transform the uncontracted cartesian basis to the original basis.  Each
    element in the list corresponds to one shell of the original Mole (Cell).

    Examples:

    >>> mol = gto.M(atom='Ne', basis='ccpvdz')
    >>> pmol, ctr_coeff = mol.to_uncontracted_cartesian_basis()
    >>> c = scipy.linalg.block_diag(*ctr_coeff)
    >>> s = reduce(numpy.dot, (c.T, pmol.intor('int1e_ovlp'), c))
    >>> abs(s-mol.intor('int1e_ovlp')).max()
    0.0
    '''
    import copy
    lmax = mol._bas[:,ANG_OF].max()
    if mol.cart:
        c2s = [numpy.eye((l+1)*(l+2)//2) for l in range(lmax+1)]
    else:
        c2s = [cart2sph(l, normalized='sp') for l in range(lmax+1)]

    pmol = copy.copy(mol)
    pmol.cart = True
    _bas = []
    _env = mol._env.copy()
    contr_coeff = []
    for ib in range(mol.nbas):
        l = mol._bas[ib,ANG_OF]
        ncart = (l+1)*(l+2)//2
        es = mol.bas_exp(ib)
        cs = mol._libcint_ctr_coeff(ib)
        nprim = cs.shape[0]
        norm = gto_norm(l, es)
        c = numpy.einsum('pi,p,xm->pxim', cs, 1./norm, c2s[l])
        contr_coeff.append(c.reshape(nprim*ncart,-1))

        pexp = mol._bas[ib,PTR_EXP]
        pc = mol._bas[ib,PTR_COEFF]
        bs = numpy.empty((nprim,8), dtype=numpy.int32)
        bs[:] = mol._bas[ib]
        bs[:,NCTR_OF] = bs[:,NPRIM_OF] = 1
        bs[:,PTR_EXP] = numpy.arange(pexp, pexp+nprim)
        bs[:,PTR_COEFF] = numpy.arange(pc, pc+nprim)
        _env[pc:pc+nprim] = norm
        _bas.append(bs)

    pmol._bas = numpy.asarray(numpy.vstack(_bas), dtype=numpy.int32)
    pmol._env = _env
    return pmol, contr_coeff

def format_ecp(ecp_tab):
    r'''Convert the input :attr:`ecp` (dict) to the internal data format::

      { atom: (nelec,  # core electrons
               ((l,  # l=-1 for UL, l>=0 for Ul to indicate |l><l|
                 (((exp_1, c_1),  # for r^0
                   (exp_2, c_2),
                   ...),
                  ((exp_1, c_1),  # for r^1
                   (exp_2, c_2),
                   ...),
                  ((exp_1, c_1),  # for r^2
                   ...))))),
       ...}
    '''
    fmt_ecp = {}
    for atom, atom_ecp in ecp_tab.items():
        symb = _atom_symbol(atom)

        if isinstance(atom_ecp, (str, unicode)):
            stdsymb = _std_symbol_without_ghost(symb)
            ecp_dat = basis.load_ecp(str(atom_ecp), stdsymb)
            if ecp_dat is None or len(ecp_dat) == 0:
                #raise BasisNotFoundError('ECP not found for  %s' % symb)
                sys.stderr.write('ECP %s not found for  %s\n' %
                                 (atom_ecp, symb))
            else:
                fmt_ecp[symb] = ecp_dat
        else:
            fmt_ecp[symb] = atom_ecp
    return fmt_ecp

# transform etb to basis format
def expand_etb(l, n, alpha, beta):
    r'''Generate the exponents of even tempered basis for :attr:`Mole.basis`.
    .. math::

        e = e^{-\alpha * \beta^{i-1}} for i = 1 .. n

    Args:
        l : int
            Angular momentum
        n : int
            Number of GTOs

    Returns:
        Formated :attr:`~Mole.basis`

    Examples:

    >>> gto.expand_etb(1, 3, 1.5, 2)
    [[1, [6.0, 1]], [1, [3.0, 1]], [1, [1.5, 1]]]
    '''
    return [[l, [alpha*beta**i, 1]] for i in reversed(range(n))]
def expand_etbs(etbs):
    r'''Generate even tempered basis.  See also :func:`expand_etb`

    Args:
        etbs = [(l, n, alpha, beta), (l, n, alpha, beta),...]

    Returns:
        Formated :attr:`~Mole.basis`

    Examples:

    >>> gto.expand_etbs([(0, 2, 1.5, 2.), (1, 2, 1, 2.)])
    [[0, [6.0, 1]], [0, [3.0, 1]], [1, [1., 1]], [1, [2., 1]]]
    '''
    return lib.flatten([expand_etb(*etb) for etb in etbs])
etbs = expand_etbs

# concatenate two mol
def conc_env(atm1, bas1, env1, atm2, bas2, env2):
    r'''Concatenate two Mole's integral parameters.  This function can be used
    to construct the environment for cross integrals like

    .. math::

        \langle \mu | \nu \rangle, \mu \in mol1, \nu \in mol2

    Returns:
        Concatenated atm, bas, env

    Examples:
        Compute the overlap between H2 molecule and O atom

    >>> mol1 = gto.M(atom='H 0 1 0; H 0 0 1', basis='sto3g')
    >>> mol2 = gto.M(atom='O 0 0 0', basis='sto3g')
    >>> atm3, bas3, env3 = gto.conc_env(mol1._atm, mol1._bas, mol1._env,
    ...                                 mol2._atm, mol2._bas, mol2._env)
    >>> gto.moleintor.getints('int1e_ovlp_sph', atm3, bas3, env3, range(2), range(2,5))
    [[ 0.04875181  0.44714688  0.          0.37820346  0.        ]
     [ 0.04875181  0.44714688  0.          0.          0.37820346]]
    '''
    off = len(env1)
    natm_off = len(atm1)
    atm2 = numpy.copy(atm2)
    bas2 = numpy.copy(bas2)
    atm2[:,PTR_COORD] += off
    atm2[:,PTR_ZETA ] += off
    bas2[:,ATOM_OF  ] += natm_off
    bas2[:,PTR_EXP  ] += off
    bas2[:,PTR_COEFF] += off
    return (numpy.asarray(numpy.vstack((atm1,atm2)), dtype=numpy.int32),
            numpy.asarray(numpy.vstack((bas1,bas2)), dtype=numpy.int32),
            numpy.hstack((env1,env2)))

def conc_mol(mol1, mol2):
    '''Concatenate two Mole objects.
    '''
    if not mol1._built:
        logger.warn(mol1, 'Warning: object %s not initialized. Initializing %s',
                    mol1, mol1)
        mol1.build()
    if not mol2._built:
        logger.warn(mol2, 'Warning: object %s not initialized. Initializing %s',
                    mol2, mol2)
        mol2.build()

    mol3 = Mole()
    mol3._built = True

    mol3._atm, mol3._bas, mol3._env = \
            conc_env(mol1._atm, mol1._bas, mol1._env,
                     mol2._atm, mol2._bas, mol2._env)
    off = len(mol1._env)
    natm_off = len(mol1._atm)
    if len(mol2._ecpbas) == 0:
        mol3._ecpbas = mol1._ecpbas
    else:
        ecpbas2 = numpy.copy(mol2._ecpbas)
        ecpbas2[:,ATOM_OF  ] += natm_off
        ecpbas2[:,PTR_EXP  ] += off
        ecpbas2[:,PTR_COEFF] += off
        if len(mol1._ecpbas) == 0:
            mol3._ecpbas = ecpbas2
        else:
            mol3._ecpbas = numpy.vstack((mol1._ecpbas, ecpbas2))

    mol3.verbose = mol1.verbose
    mol3.output = mol1.output
    mol3.max_memory = mol1.max_memory
    mol3.charge = mol1.charge + mol2.charge
    mol3.spin = abs(mol1.spin - mol2.spin)
    mol3.symmetry = False
    mol3.symmetry_subgroup = None
    mol3.cart = mol1.cart and mol2.cart

    mol3._atom = mol1._atom + mol2._atom
    mol3.atom = mol3._atom
    mol3.unit = 'Bohr'

    mol3._basis.update(mol2._basis)
    mol3._basis.update(mol1._basis)
    mol3._pseudo.update(mol2._pseudo)
    mol3._pseudo.update(mol1._pseudo)
    mol3._ecp.update(mol2._ecp)
    mol3._ecp.update(mol1._ecp)
    mol3.basis = mol3._basis
    mol3.ecp = mol3._ecp

    mol3.nucprop.update(mol1.nucprop)
    mol3.nucprop.update(mol2.nucprop)
    return mol3

# <bas-of-mol1|intor|bas-of-mol2>
def intor_cross(intor, mol1, mol2, comp=None, grids=None):
    r'''1-electron integrals from two molecules like

    .. math::

        \langle \mu | intor | \nu \rangle, \mu \in mol1, \nu \in mol2

    Args:
        intor : str
            Name of the 1-electron integral, such as int1e_ovlp_sph (spherical overlap),
            int1e_nuc_cart (cartesian nuclear attraction), int1e_ipovlp_spinor
            (spinor overlap gradients), etc.  Ref to :func:`getints` for the
            full list of available 1-electron integral names
        mol1, mol2:
            :class:`Mole` objects

    Kwargs:
        comp : int
            Components of the integrals, e.g. int1e_ipovlp_sph has 3 components
        grids : ndarray
            Coordinates of grids for the int1e_grids integrals

    Returns:
        ndarray of 1-electron integrals, can be either 2-dim or 3-dim, depending on comp

    Examples:
        Compute the overlap between H2 molecule and O atom

    >>> mol1 = gto.M(atom='H 0 1 0; H 0 0 1', basis='sto3g')
    >>> mol2 = gto.M(atom='O 0 0 0', basis='sto3g')
    >>> gto.intor_cross('int1e_ovlp_sph', mol1, mol2)
    [[ 0.04875181  0.44714688  0.          0.37820346  0.        ]
     [ 0.04875181  0.44714688  0.          0.          0.37820346]]
    '''
    nbas1 = len(mol1._bas)
    nbas2 = len(mol2._bas)
    atmc, basc, envc = conc_env(mol1._atm, mol1._bas, mol1._env,
                                mol2._atm, mol2._bas, mol2._env)
    if '_grids' in intor:
        assert grids is not None
        envc = numpy.append(envc, grids.ravel())
        envc[NGRIDS] = grids.shape[0]
        envc[PTR_GRIDS] = envc.size - grids.size

    shls_slice = (0, nbas1, nbas1, nbas1+nbas2)

    if (intor.endswith('_sph') or intor.startswith('cint') or
        intor.endswith('_spinor') or intor.endswith('_cart')):
        return moleintor.getints(intor, atmc, basc, envc, shls_slice, comp, 0)
    elif mol1.cart == mol2.cart:
        intor = mol1._add_suffix(intor)
        return moleintor.getints(intor, atmc, basc, envc, shls_slice, comp, 0)
    elif mol1.cart:
        mat = moleintor.getints(intor+'_cart', atmc, basc, envc, shls_slice, comp, 0)
        return numpy.dot(mat, mol2.cart2sph_coeff())
    else:
        mat = moleintor.getints(intor+'_cart', atmc, basc, envc, shls_slice, comp, 0)
        return numpy.dot(mol1.cart2sph_coeff().T, mat)

# append (charge, pointer to coordinates, nuc_mod) to _atm
def make_atm_env(atom, ptr=0, nuclear_model=NUC_POINT, nucprop={}):
    '''Convert the internal format :attr:`Mole._atom` to the format required
    by ``libcint`` integrals
    '''
    nuc_charge = charge(atom[0])
    if nuclear_model == NUC_POINT:
        zeta = 0
    elif nuclear_model == NUC_GAUSS:
        zeta = dyall_nuc_mod(nuc_charge, nucprop)
    else:  # callable(nuclear_model)
        zeta = nuclear_model(nuc_charge, nucprop)
        nuclear_model = NUC_GAUSS

    _env = numpy.hstack((atom[1], zeta))
    _atm = numpy.zeros(6, dtype=numpy.int32)
    _atm[CHARGE_OF] = nuc_charge
    _atm[PTR_COORD] = ptr
    _atm[NUC_MOD_OF] = nuclear_model
    _atm[PTR_ZETA ] = ptr + 3
    return _atm, _env

# append (atom, l, nprim, nctr, kappa, ptr_exp, ptr_coeff, 0) to bas
# absorb normalization into GTO contraction coefficients
def make_bas_env(basis_add, atom_id=0, ptr=0):
    '''Convert :attr:`Mole.basis` to the argument ``bas`` for ``libcint`` integrals
    '''
    _bas = []
    _env = []
    for b in basis_add:
        if not b:  # == []
            continue
        angl = b[0]
        if angl > 14:
            sys.stderr.write('Warning: integral library does not support basis '
                             'with angular momentum > 14\n')

        if isinstance(b[1], int):
            kappa = b[1]
            b_coeff = numpy.array(sorted(list(b[2:]), reverse=True))
        else:
            kappa = 0
            b_coeff = numpy.array(sorted(list(b[1:]), reverse=True))
        es = b_coeff[:,0]
        cs = b_coeff[:,1:]
        nprim, nctr = cs.shape
        cs = numpy.einsum('pi,p->pi', cs, gto_norm(angl, es))
        if NORMALIZE_GTO:
            cs = _nomalize_contracted_ao(angl, es, cs)

        _env.append(es)
        _env.append(cs.T.reshape(-1))
        ptr_exp = ptr
        ptr_coeff = ptr_exp + nprim
        ptr = ptr_coeff + nprim * nctr
        _bas.append([atom_id, angl, nprim, nctr, kappa, ptr_exp, ptr_coeff, 0])
    _env = lib.flatten(_env) # flatten nested lists
    return (numpy.array(_bas, numpy.int32).reshape(-1,BAS_SLOTS),
            numpy.array(_env, numpy.double))

def _nomalize_contracted_ao(l, es, cs):
    #ee = numpy.empty((nprim,nprim))
    #for i in range(nprim):
    #    for j in range(i+1):
    #        ee[i,j] = ee[j,i] = gaussian_int(angl*2+2, es[i]+es[j])
    #s1 = 1/numpy.sqrt(numpy.einsum('pi,pq,qi->i', cs, ee, cs))
    ee = es.reshape(-1,1) + es.reshape(1,-1)
    ee = gaussian_int(l*2+2, ee)
    s1 = 1. / numpy.sqrt(numpy.einsum('pi,pq,qi->i', cs, ee, cs))
    return numpy.einsum('pi,i->pi', cs, s1)

def make_env(atoms, basis, pre_env=[], nucmod={}, nucprop={}):
    '''Generate the input arguments for ``libcint`` library based on internal
    format :attr:`Mole._atom` and :attr:`Mole._basis`
    '''
    _atm = []
    _bas = []
    _env = []
    ptr_env = len(pre_env)

    for ia, atom in enumerate(atoms):
        symb = atom[0]
        stdsymb = _rm_digit(symb)

        if ia+1 in nucprop:
            prop = nucprop[ia+1]
        elif symb in nucprop:
            prop = nucprop[symb]
        else:
            prop = nucprop.get(stdsymb, {})

        nuclear_model = NUC_POINT
        if nucmod:
            if nucmod is None:
                nuclear_model = NUC_POINT
            elif isinstance(nucmod, (int, str, unicode, types.FunctionType)):
                nuclear_model = _parse_nuc_mod(nucmod)
            elif ia+1 in nucmod:
                nuclear_model = _parse_nuc_mod(nucmod[ia+1])
            elif symb in nucmod:
                nuclear_model = _parse_nuc_mod(nucmod[symb])
            elif stdsymb in nucmod:
                nuclear_model = _parse_nuc_mod(nucmod[stdsymb])
        atm0, env0 = make_atm_env(atom, ptr_env, nuclear_model, prop)
        ptr_env = ptr_env + len(env0)
        _atm.append(atm0)
        _env.append(env0)

    _basdic = {}
    for symb, basis_add in basis.items():
        bas0, env0 = make_bas_env(basis_add, 0, ptr_env)
        ptr_env = ptr_env + len(env0)
        _basdic[symb] = bas0
        _env.append(env0)

    for ia, atom in enumerate(atoms):
        symb = atom[0]
        puresymb = _rm_digit(symb)
        if symb in _basdic:
            b = _basdic[symb].copy()
        elif puresymb in _basdic:
            b = _basdic[puresymb].copy()
        else:
            if symb[:2].upper() == 'X-':
                symb = symb[2:]
            elif symb[:6].upper() == 'GHOST-':
                symb = symb[6:]
            puresymb = _rm_digit(symb)
            if symb in _basdic:
                b = _basdic[symb].copy()
            elif puresymb in _basdic:
                b = _basdic[puresymb].copy()
            else:
                sys.stderr.write('Warning: Basis not found for atom %d %s\n' % (ia, symb))
                continue
        b[:,ATOM_OF] = ia
        _bas.append(b)

    if _atm:
        _atm = numpy.asarray(numpy.vstack(_atm), numpy.int32).reshape(-1, ATM_SLOTS)
    else:
        _atm = numpy.zeros((0,ATM_SLOTS), numpy.int32)
    if _bas:
        _bas = numpy.asarray(numpy.vstack(_bas), numpy.int32).reshape(-1, BAS_SLOTS)
    else:
        _bas = numpy.zeros((0,BAS_SLOTS), numpy.int32)
    if _env:
        _env = numpy.hstack((pre_env,numpy.hstack(_env)))
    else:
        _env = numpy.array(pre_env, copy=False)
    return _atm, _bas, _env

def make_ecp_env(mol, _atm, ecp, pre_env=[]):
    '''Generate the input arguments _ecpbas for ECP integrals
    '''
    _env = []
    ptr_env = len(pre_env)

    _ecpdic = {}
    for symb, ecp_add in ecp.items():
        ecp0 = []
        nelec = ecp_add[0]
        for lb in ecp_add[1]:
            for rorder, bi in enumerate(lb[1]):
                if len(bi) > 0:
                    ec = numpy.array(sorted(bi, reverse=True))
                    nexp, ncol = ec.shape
                    _env.append(ec[:,0])
                    _env.append(ec[:,1])
                    ptr_exp, ptr_coeff = ptr_env, ptr_env + nexp
                    ecp0.append([0, lb[0], nexp, rorder, 0,
                                 ptr_exp, ptr_coeff, 0])
                    ptr_env += nexp * 2

                    if ncol == 3:  # Has SO-ECP
                        _env.append(ec[:,2])
                        ptr_coeff, ptr_env = ptr_env, ptr_env + nexp
                        ecp0.append([0, lb[0], nexp, rorder, 1,
                                     ptr_exp, ptr_coeff, 0])

        _ecpdic[symb] = (nelec, numpy.asarray(ecp0, dtype=numpy.int32))

    _ecpbas = []
    if _ecpdic:
        _atm = _atm.copy()
        for ia, atom in enumerate(mol._atom):
            symb = atom[0]
            if symb in _ecpdic:
                ecp0 = _ecpdic[symb]
            elif _rm_digit(symb) in _ecpdic:
                ecp0 = _ecpdic[_rm_digit(symb)]
            else:
                ecp0 = None
            if ecp0 is not None:
                _atm[ia,CHARGE_OF ] = charge(symb) - ecp0[0]
                _atm[ia,NUC_MOD_OF] = NUC_ECP
                b = ecp0[1].copy().reshape(-1,BAS_SLOTS)
                b[:,ATOM_OF] = ia
                _ecpbas.append(b)
    if _ecpbas:
        _ecpbas = numpy.asarray(numpy.vstack(_ecpbas), numpy.int32)
        _env = numpy.hstack([pre_env] + _env)
    else:
        _ecpbas = numpy.zeros((0,BAS_SLOTS), numpy.int32)
        _env = pre_env
    return _atm, _ecpbas, _env

def tot_electrons(mol):
    '''Total number of electrons for the given molecule

    Returns:
        electron number in integer

    Examples:

    >>> mol = gto.M(atom='H 0 1 0; C 0 0 1', charge=1)
    >>> mol.tot_electrons()
    6
    '''
    if mol._atm.size != 0:
        nelectron = mol.atom_charges().sum()
    elif mol._atom:
        nelectron = sum(charge(a[0]) for a in mol._atom)
    else:
        nelectron = sum(charge(a[0]) for a in format_atom(mol.atom))
    nelectron -= mol.charge
    nelectron_int = int(round(nelectron))

    if abs(nelectron - nelectron_int) > 1e-4:
        logger.warn(mol, 'Found fractional number of electrons %f. Round it to %d',
                    nelectron, nelectron_int)
    return nelectron_int

def copy(mol):
    '''Deepcopy of the given :class:`Mole` object
    '''
    import copy
    newmol = copy.copy(mol)
    newmol._atm    = numpy.copy(mol._atm)
    newmol._bas    = numpy.copy(mol._bas)
    newmol._env    = numpy.copy(mol._env)
    newmol._ecpbas = numpy.copy(mol._ecpbas)

    newmol.atom    = copy.deepcopy(mol.atom)
    newmol._atom   = copy.deepcopy(mol._atom)
    newmol.basis   = copy.deepcopy(mol.basis)
    newmol._basis  = copy.deepcopy(mol._basis)
    newmol.ecp     = copy.deepcopy(mol.ecp)
    newmol._ecp    = copy.deepcopy(mol._ecp)
    return newmol

def pack(mol):
    '''Pack the input args of :class:`Mole` to a dict.

    Note this function only pack the input arguments (not the entire Mole
    class).  Modifications to mol._atm, mol._bas, mol._env are not tracked.
    Use :func:`dumps` to serialize the entire Mole object.
    '''
    mdic = {'atom'    : mol.atom,
            'unit'    : mol.unit,
            'basis'   : mol.basis,
            'charge'  : mol.charge,
            'spin'    : mol.spin,
            'symmetry': mol.symmetry,
            'nucmod'  : mol.nucmod,
            'nucprop' : mol.nucprop,
            'ecp'     : mol.ecp,
            '_nelectron': mol._nelectron,
            'verbose' : mol.verbose}
    return mdic
def unpack(moldic):
    '''Unpack a dict which is packed by :func:`pack`, to generate the input
    arguments for :class:`Mole` object.
    '''
    mol = Mole()
    mol.__dict__.update(moldic)
    return mol


def dumps(mol):
    '''Serialize Mole object to a JSON formatted str.
    '''
    exclude_keys = set(('output', 'stdout', '_keys',
                        # Constructing in function loads
                        'symm_orb', 'irrep_id', 'irrep_name'))
    nparray_keys = set(('_atm', '_bas', '_env', '_ecpbas',
                        '_symm_orig', '_symm_axes'))

    moldic = dict(mol.__dict__)
    for k in exclude_keys:
        if k in moldic:
            del (moldic[k])
    for k in nparray_keys:
        if isinstance(moldic[k], numpy.ndarray):
            moldic[k] = moldic[k].tolist()
    moldic['atom'] = repr(mol.atom)
    moldic['basis']= repr(mol.basis)
    moldic['ecp' ] = repr(mol.ecp)

    try:
        return json.dumps(moldic)
    except TypeError:
        def skip_value(dic):
            dic1 = {}
            for k,v in dic.items():
                if (v is None or
                    isinstance(v, (str, unicode, bool, int, float))):
                    dic1[k] = v
                elif isinstance(v, (list, tuple)):
                    dic1[k] = v   # Should I recursively skip_vaule?
                elif isinstance(v, set):
                    dic1[k] = list(v)
                elif isinstance(v, dict):
                    dic1[k] = skip_value(v)
                else:
                    msg =('Function mol.dumps drops attribute %s because '
                          'it is not JSON-serializable' % k)
                    warnings.warn(msg)
            return dic1
        return json.dumps(skip_value(moldic), skipkeys=True)

def loads(molstr):
    '''Deserialize a str containing a JSON document to a Mole object.
    '''
    # the numpy function array is used by eval function
    from numpy import array  # noqa
    moldic = json.loads(molstr)
    if sys.version_info < (3,):
        # Convert to utf8 because JSON loads fucntion returns unicode.
        def byteify(inp):
            if isinstance(inp, dict):
                return dict([(byteify(k), byteify(v)) for k, v in inp.iteritems()])
            elif isinstance(inp, (tuple, list)):
                return [byteify(x) for x in inp]
            elif isinstance(inp, unicode):
                return inp.encode('utf-8')
            else:
                return inp
        moldic = byteify(moldic)
    mol = Mole()
    mol.__dict__.update(moldic)
    mol.atom = eval(mol.atom)
    mol.basis= eval(mol.basis)
    mol.ecp  = eval(mol.ecp)
    mol._atm = numpy.array(mol._atm, dtype=numpy.int32)
    mol._bas = numpy.array(mol._bas, dtype=numpy.int32)
    mol._env = numpy.array(mol._env, dtype=numpy.double)
    mol._ecpbas = numpy.array(mol._ecpbas, dtype=numpy.int32)

    if mol.symmetry and mol._symm_orig is not None:
        from pyscf import symm
        mol._symm_orig = numpy.array(mol._symm_orig)
        mol._symm_axes = numpy.array(mol._symm_axes)
        mol.symm_orb, mol.irrep_id = \
                symm.symm_adapted_basis(mol, mol.groupname,
                                        mol._symm_orig, mol._symm_axes)
        mol.irrep_name = [symm.irrep_id2name(mol.groupname, ir)
                           for ir in mol.irrep_id]

    elif mol.symmetry and mol.symm_orb is not None:
        # Backward compatibility. To load symm_orb from chkfile of pyscf-1.6
        # and earlier.
        symm_orb = []

        # decompress symm_orb
        for val, x, y, shape in mol.symm_orb:
            if isinstance(val[0], list):
                # backward compatibility for chkfile of pyscf-1.4 in which val
                # is an array of real floats. In pyscf-1.5, val can be a list
                # of list, to include the imaginary part
                val_real, val_imag = val
            else:
                val_real, val_imag = val, None
            if val_imag is None:
                c = numpy.zeros(shape)
                c[numpy.array(x),numpy.array(y)] = numpy.array(val_real)
            else:
                c = numpy.zeros(shape, dtype=numpy.complex128)
                val = numpy.array(val_real) + numpy.array(val_imag) * 1j
                c[numpy.array(x),numpy.array(y)] = val
            symm_orb.append(c)
        mol.symm_orb = symm_orb

    return mol


def len_spinor(l, kappa):
    '''The number of spinor associated with given angular momentum and kappa.  If kappa is 0,
    return 4l+2
    '''
    if kappa == 0:
        n = (l * 4 + 2)
    elif kappa < 0:
        n = (l * 2 + 2)
    else:
        n = (l * 2)
    return n

def len_cart(l):
    '''The number of Cartesian function associated with given angular momentum.
    '''
    return (l + 1) * (l + 2) // 2

def npgto_nr(mol, cart=None):
    '''Total number of primitive spherical GTOs for the given :class:`Mole` object'''
    if cart is None:
        cart = mol.cart
    l = mol._bas[:,ANG_OF]
    if cart:
        return ((l+1)*(l+2)//2 * mol._bas[:,NPRIM_OF]).sum()
    else:
        return ((l*2+1) * mol._bas[:,NPRIM_OF]).sum()
def nao_nr(mol, cart=None):
    '''Total number of contracted GTOs for the given :class:`Mole` object'''
    if cart is None:
        cart = mol.cart
    if cart:
        return nao_cart(mol)
    else:
        return ((mol._bas[:,ANG_OF]*2+1) * mol._bas[:,NCTR_OF]).sum()
def nao_cart(mol):
    '''Total number of contracted cartesian GTOs for the given :class:`Mole` object'''
    l = mol._bas[:,ANG_OF]
    return ((l+1)*(l+2)//2 * mol._bas[:,NCTR_OF]).sum()

# nao_id0:nao_id1 corresponding to bas_id0:bas_id1
def nao_nr_range(mol, bas_id0, bas_id1):
    '''Lower and upper boundary of contracted spherical basis functions associated
    with the given shell range

    Args:
        mol :
            :class:`Mole` object
        bas_id0 : int
            start shell id
        bas_id1 : int
            stop shell id

    Returns:
        tupel of start basis function id and the stop function id

    Examples:

    >>> mol = gto.M(atom='O 0 0 0; C 0 0 1', basis='6-31g')
    >>> gto.nao_nr_range(mol, 2, 4)
    (2, 6)
    '''
    ao_loc = moleintor.make_loc(mol._bas[:bas_id1], 'sph')
    nao_id0 = ao_loc[bas_id0]
    nao_id1 = ao_loc[-1]
    return nao_id0, nao_id1

def nao_2c(mol):
    '''Total number of contracted spinor GTOs for the given :class:`Mole` object'''
    l = mol._bas[:,ANG_OF]
    kappa = mol._bas[:,KAPPA_OF]
    dims = (l*4+2) * mol._bas[:,NCTR_OF]
    dims[kappa<0] = l[kappa<0] * 2 + 2
    dims[kappa>0] = l[kappa>0] * 2
    return dims.sum()

# nao_id0:nao_id1 corresponding to bas_id0:bas_id1
def nao_2c_range(mol, bas_id0, bas_id1):
    '''Lower and upper boundary of contracted spinor basis functions associated
    with the given shell range

    Args:
        mol :
            :class:`Mole` object
        bas_id0 : int
            start shell id, 0-based
        bas_id1 : int
            stop shell id, 0-based

    Returns:
        tupel of start basis function id and the stop function id

    Examples:

    >>> mol = gto.M(atom='O 0 0 0; C 0 0 1', basis='6-31g')
    >>> gto.nao_2c_range(mol, 2, 4)
    (4, 12)
    '''
    ao_loc = moleintor.make_loc(mol._bas[:bas_id1], '')
    nao_id0 = ao_loc[bas_id0]
    nao_id1 = ao_loc[-1]
    return nao_id0, nao_id1

def ao_loc_nr(mol, cart=None):
    '''Offset of every shell in the spherical basis function spectrum

    Returns:
        list, each entry is the corresponding start basis function id

    Examples:

    >>> mol = gto.M(atom='O 0 0 0; C 0 0 1', basis='6-31g')
    >>> gto.ao_loc_nr(mol)
    [0, 1, 2, 3, 6, 9, 10, 11, 12, 15, 18]
    '''
    if cart is None:
        cart = mol.cart
    if cart:
        return moleintor.make_loc(mol._bas, 'cart')
    else:
        return moleintor.make_loc(mol._bas, 'sph')

def ao_loc_2c(mol):
    '''Offset of every shell in the spinor basis function spectrum

    Returns:
        list, each entry is the corresponding start id of spinor function

    Examples:

    >>> mol = gto.M(atom='O 0 0 0; C 0 0 1', basis='6-31g')
    >>> gto.ao_loc_2c(mol)
    [0, 2, 4, 6, 12, 18, 20, 22, 24, 30, 36]
    '''
    return moleintor.make_loc(mol._bas, 'spinor')

def time_reversal_map(mol):
    r'''The index to map the spinor functions and its time reversal counterpart.
    The returned indices have postive or negative values.  For the i-th basis function,
    if the returned j = idx[i] < 0, it means :math:`T|i\rangle = -|j\rangle`,
    otherwise :math:`T|i\rangle = |j\rangle`
    '''
    tao = []
    i = 0
    for b in mol._bas:
        l = b[ANG_OF]
        if b[KAPPA_OF] == 0:
            djs = (l * 2, l * 2 + 2)
        elif b[KAPPA_OF] > 0:
            djs = (l * 2,)
        else:
            djs = (l * 2 + 2,)
        if l % 2 == 0:
            for n in range(b[NCTR_OF]):
                for dj in djs:
                    for m in range(0, dj, 2):
                        tao.append(-(i + dj - m))
                        tao.append(  i + dj - m - 1)
                    i += dj
        else:
            for n in range(b[NCTR_OF]):
                for dj in djs:
                    for m in range(0, dj, 2):
                        tao.append(  i + dj - m)
                        tao.append(-(i + dj - m - 1))
                    i += dj
    return numpy.asarray(tao, dtype=numpy.int32)


CHECK_GEOM = getattr(__config__, 'gto_mole_check_geom', True)

def classical_coulomb_energy(mol, charges=None, coords=None):
    '''Compute nuclear repulsion energy (AU) or static Coulomb energy

    Returns
        float
    '''
    if charges is None: charges = mol.atom_charges()
    if len(charges) <= 1:
        return 0
    rr = inter_distance(mol, coords)
    rr[numpy.diag_indices_from(rr)] = 1e200
    if CHECK_GEOM and numpy.any(rr < 1e-5):
        raise_err = False
        for atm_idx in numpy.argwhere(rr<1e-5):
            # Only raise error if atoms with charge != 0 have the same coordinates
            if charges[atm_idx[0]] * charges[atm_idx[1]] != 0:
                logger.warn(mol, 'Atoms %s have the same coordinates', atm_idx)
                raise_err = True
            # At least one of the atoms is a ghost atom; suppress divide by 0 warning
            else:
                rr[atm_idx[0], atm_idx[1]] = 1e200
        if raise_err: raise RuntimeError('Ill geometry')
    e = numpy.einsum('i,ij,j->', charges, 1./rr, charges) * .5
    return e

energy_nuc = classical_coulomb_energy

def inter_distance(mol, coords=None):
    '''
    Inter-particle distance array
    '''
    if coords is None: coords = mol.atom_coords()
    rr = numpy.linalg.norm(coords.reshape(-1,1,3) - coords, axis=2)
    rr[numpy.diag_indices_from(rr)] = 0
    return rr

def sph_labels(mol, fmt=True, base=BASE):
    '''Labels for spherical GTO functions

    Kwargs:
        fmt : str or bool
        if fmt is boolean, it controls whether to format the labels and the
        default format is "%d%3s %s%-4s".  if fmt is string, the string will
        be used as the print format.

    Returns:
        List of [(atom-id, symbol-str, nl-str, str-of-real-spherical-notation]
        or formatted strings based on the argument "fmt"

    Examples:

    >>> mol = gto.M(atom='H 0 0 0; Cl 0 0 1', basis='sto-3g')
    >>> gto.sph_labels(mol)
    [(0, 'H', '1s', ''), (1, 'Cl', '1s', ''), (1, 'Cl', '2s', ''), (1, 'Cl', '3s', ''),
     (1, 'Cl', '2p', 'x'), (1, 'Cl', '2p', 'y'), (1, 'Cl', '2p', 'z'), (1, 'Cl', '3p', 'x'),
     (1, 'Cl', '3p', 'y'), (1, 'Cl', '3p', 'z')]
    '''
    count = numpy.zeros((mol.natm, 9), dtype=int)
    label = []
    for ib in range(mol.nbas):
        ia = mol.bas_atom(ib)
        l = mol.bas_angular(ib)
        strl = param.ANGULAR[l]
        nc = mol.bas_nctr(ib)
        symb = mol.atom_symbol(ia)
        nelec_ecp = mol.atom_nelec_core(ia)
        if nelec_ecp == 0 or l > 3:
            shl_start = count[ia,l]+l+1
        else:
            coreshl = core_configuration(nelec_ecp)
            shl_start = coreshl[l]+count[ia,l]+l+1
        count[ia,l] += nc
        for n in range(shl_start, shl_start+nc):
            for m in range(-l, l+1):
                label.append((ia+base, symb, '%d%s' % (n, strl),
                              str(param.REAL_SPHERIC[l][l+m])))

    if isinstance(fmt, (str, unicode)):
        return [(fmt % x) for x in label]
    elif fmt:
        return ['%d %s %s%-4s' % x for x in label]
    else:
        return label
spheric_labels = spherical_labels = sph_labels

def cart_labels(mol, fmt=True, base=BASE):
    '''Labels of Cartesian GTO functions

    Kwargs:
        fmt : str or bool
        if fmt is boolean, it controls whether to format the labels and the
        default format is "%d%3s %s%-4s".  if fmt is string, the string will
        be used as the print format.

    Returns:
        List of [(atom-id, symbol-str, nl-str, str-of-xyz-notation)]
        or formatted strings based on the argument "fmt"
    '''
    cartxyz = []
    for l in range(max(mol._bas[:,ANG_OF])+1):
        xyz = []
        for x in range(l, -1, -1):
            for y in range(l-x, -1, -1):
                z = l-x-y
                xyz.append('x'*x + 'y'*y + 'z'*z)
        cartxyz.append(xyz)

    count = numpy.zeros((mol.natm, 9), dtype=int)
    label = []
    for ib in range(len(mol._bas)):
        ia = mol.bas_atom(ib)
        l = mol.bas_angular(ib)
        strl = param.ANGULAR[l]
        nc = mol.bas_nctr(ib)
        symb = mol.atom_symbol(ia)
        nelec_ecp = mol.atom_nelec_core(ia)
        if nelec_ecp == 0 or l > 3:
            shl_start = count[ia,l]+l+1
        else:
            coreshl = core_configuration(nelec_ecp)
            shl_start = coreshl[l]+count[ia,l]+l+1
        count[ia,l] += nc
        ncart = (l + 1) * (l + 2) // 2
        for n in range(shl_start, shl_start+nc):
            for m in range(ncart):
                label.append((ia+base, symb, '%d%s' % (n, strl), cartxyz[l][m]))

    if isinstance(fmt, (str, unicode)):
        return [(fmt % x) for x in label]
    elif fmt:
        return ['%d%3s %s%-4s' % x for x in label]
    else:
        return label

def ao_labels(mol, fmt=True, base=BASE):
    '''Labels of AO basis functions

    Kwargs:
        fmt : str or bool
            if fmt is boolean, it controls whether to format the labels and the
            default format is "%d%3s %s%-4s".  if fmt is string, the string will
            be used as the print format.

    Returns:
        List of [(atom-id, symbol-str, nl-str, str-of-AO-notation)]
        or formatted strings based on the argument "fmt"
    '''
    if mol.cart:
        return mol.cart_labels(fmt, base)
    else:
        return mol.sph_labels(fmt, base)

def spinor_labels(mol, fmt=True, base=BASE):
    '''
    Labels of spinor GTO functions
    '''
    count = numpy.zeros((mol.natm, 9), dtype=int)
    label = []
    for ib in range(mol.nbas):
        ia = mol.bas_atom(ib)
        l = mol.bas_angular(ib)
        kappa = mol.bas_kappa(ib)
        strl = param.ANGULAR[l]
        nc = mol.bas_nctr(ib)
        symb = mol.atom_symbol(ia)
        nelec_ecp = mol.atom_nelec_core(ia)
        if nelec_ecp == 0 or l > 3:
            shl_start = count[ia,l]+l+1
        else:
            coreshl = core_configuration(nelec_ecp)
            shl_start = coreshl[l]+count[ia,l]+l+1
        count[ia,l] += nc
        for n in range(shl_start, shl_start+nc):
            if kappa >= 0:
                for m in range(-l*2+1, l*2, 2):
                    label.append((ia+base, symb, '%d%s%d/2' % (n, strl, l*2-1),
                                  '%d/2'%m))
            if kappa <= 0:
                for m in range(-l*2-1, l*2+2, 2):
                    label.append((ia+base, symb, '%d%s%d/2' % (n, strl, l*2+1),
                                  '%d/2'%m))

    if isinstance(fmt, (str, unicode)):
        return [(fmt % x) for x in label]
    elif fmt:
        return ['%d %s %s,%-5s' % x for x in label]
    else:
        return label

def search_ao_label(mol, label):
    '''Find the index of the AO basis function based on the given ao_label

    Args:
        ao_label : string or a list of strings
            The regular expression pattern to match the orbital labels
            returned by mol.ao_labels()

    Returns:
        A list of index for the AOs that matches the given ao_label RE pattern

    Examples:

    >>> mol = gto.M(atom='H 0 0 0; Cl 0 0 1', basis='ccpvtz')
    >>> mol.search_ao_label('Cl.*p')
    [19 20 21 22 23 24 25 26 27 28 29 30]
    >>> mol.search_ao_label('Cl 2p')
    [19 20 21]
    >>> mol.search_ao_label(['Cl.*d', 'Cl 4p'])
    [25 26 27 31 32 33 34 35 36 37 38 39 40]
    '''
    return _aolabels2baslst(mol, label)

def _aolabels2baslst(mol, aolabels_or_baslst, base=BASE):
    if callable(aolabels_or_baslst):
        baslst = [i for i,x in enumerate(mol.ao_labels(base=base))
                  if aolabels_or_baslst(x)]
    elif isinstance(aolabels_or_baslst, str):
        aolabels = re.sub(' +', ' ', aolabels_or_baslst.strip(), count=1)
        aolabels = re.compile(aolabels)
        baslst = [i for i,s in enumerate(mol.ao_labels(base=base))
                  if re.search(aolabels, s)]
    elif len(aolabels_or_baslst) > 0 and isinstance(aolabels_or_baslst[0], str):
        aolabels = [re.compile(re.sub(' +', ' ', x.strip(), count=1))
                    for x in aolabels_or_baslst]
        baslst = [i for i,t in enumerate(mol.ao_labels(base=base))
                  if any(re.search(x, t) for x in aolabels)]
    else:
        baslst = [i-base for i in aolabels_or_baslst]
    return numpy.asarray(baslst, dtype=int)

def search_shell_id(mol, atm_id, l):
    '''Search the first basis/shell id (**not** the basis function id) which
    matches the given atom-id and angular momentum

    Args:
        atm_id : int
            atom id, 0-based
        l : int
            angular momentum

    Returns:
        basis id, 0-based.  If not found, return None

    Examples:

    >>> mol = gto.M(atom='H 0 0 0; Cl 0 0 1', basis='sto-3g')
    >>> mol.search_shell_id(1, 1) # Cl p shell
    4
    >>> mol.search_shell_id(1, 2) # Cl d shell
    None
    '''
    for ib in range(len(mol._bas)):
        ia = mol.bas_atom(ib)
        l1 = mol.bas_angular(ib)
        if ia == atm_id and l1 == l:
            return ib

def search_ao_nr(mol, atm_id, l, m, atmshell):
    '''Search the first basis function id (**not** the shell id) which matches
    the given atom-id, angular momentum magnetic angular momentum, principal shell.

    Args:
        atm_id : int
            atom id, 0-based
        l : int
            angular momentum
        m : int
            magnetic angular momentum
        atmshell : int
            principal quantum number

    Returns:
        basis function id, 0-based.  If not found, return None

    Examples:

    >>> mol = gto.M(atom='H 0 0 0; Cl 0 0 1', basis='sto-3g')
    >>> mol.search_ao_nr(1, 1, -1, 3) # Cl 3px
    7
    '''
    ibf = 0
    for ib in range(len(mol._bas)):
        ia = mol.bas_atom(ib)
        l1 = mol.bas_angular(ib)
        if mol.cart:
            degen = (l1 + 1) * (l1 + 2) // 2
        else:
            degen = l1 * 2 + 1
        nc = mol.bas_nctr(ib)
        if ia == atm_id and l1 == l:
            if atmshell > nc+l1:
                atmshell = atmshell - nc
            else:
                return ibf + (atmshell-l1-1)*degen + (l1+m)
        ibf += degen * nc
    raise RuntimeError('Required AO not found')

def search_ao_r(mol, atm_id, l, j, m, atmshell):
    raise RuntimeError('TODO')
#TODO:    ibf = 0
#TODO:    for ib in range(len(mol._bas)):
#TODO:        ia = mol.bas_atom(ib)
#TODO:        l1 = mol.bas_angular(ib)
#TODO:        nc = mol.bas_nctr(ib)
#TODO:        k = mol.bas_kappa(bas_id)
#TODO:        degen = len_spinor(l1, k)
#TODO:        if ia == atm_id and l1 == l and k == kappa:
#TODO:            if atmshell > nc+l1:
#TODO:                atmshell = atmshell - nc
#TODO:            else:
#TODO:                return ibf + (atmshell-l1-1)*degen + (degen+m)
#TODO:        ibf += degen

def offset_2c_by_atom(mol):
    '''2-component AO offset for each atom.  Return a list, each item
    of the list gives (start-shell-id, stop-shell-id, start-AO-id, stop-AO-id)
    '''
    return aoslice_by_atom(mol, mol.ao_loc_2c())

def aoslice_by_atom(mol, ao_loc=None):
    '''AO offsets for each atom.  Return a list, each item of the list gives
    (start-shell-id, stop-shell-id, start-AO-id, stop-AO-id)
    '''
    if ao_loc is None:
        ao_loc = mol.ao_loc_nr()

    aorange = numpy.empty((mol.natm,4), dtype=int)

    if mol.natm == 0:
        return aorange

    bas_atom = mol._bas[:,ATOM_OF]
    delimiter = numpy.where(bas_atom[0:-1] != bas_atom[1:])[0] + 1

    if mol.natm == len(delimiter) + 1:
        aorange[:,0] = shell_start = numpy.append(0, delimiter)
        aorange[:,1] = shell_end = numpy.append(delimiter, mol.nbas)

    else:  # Some atoms miss basis
        shell_start = numpy.empty(mol.natm, dtype=int)
        shell_start[:] = -1
        shell_start[0] = 0
        shell_start[bas_atom[0]] = 0
        shell_start[bas_atom[delimiter]] = delimiter

        shell_end = numpy.empty(mol.natm, dtype=int)
        shell_end[0] = 0
        shell_end[bas_atom[delimiter-1]] = delimiter
        shell_end[bas_atom[-1]] = mol.nbas

        for i in range(1, mol.natm):
            if shell_start[i] == -1:
                shell_start[i] = shell_end[i] = shell_end[i-1]

    aorange[:,0] = shell_start
    aorange[:,1] = shell_end
    aorange[:,2] = ao_loc[shell_start]
    aorange[:,3] = ao_loc[shell_end]
    return aorange
offset_nr_by_atom = aoslice_by_atom

def same_basis_set(mol1, mol2):
    '''Check whether two molecules use the same basis sets.
    The two molecules can have different geometry.
    '''
    atomtypes1 = atom_types(mol1._atom, mol1._basis)
    atomtypes2 = atom_types(mol2._atom, mol2._basis)
    if set(atomtypes1.keys()) != set(atomtypes2.keys()):
        return False
    for k in atomtypes1:
        if len(atomtypes1[k]) != len(atomtypes2[k]):
            return False
        elif mol1._basis.get(k, None) != mol2._basis.get(k, None):
            return False
    return True

def same_mol(mol1, mol2, tol=1e-5, cmp_basis=True, ignore_chiral=False):
    '''Compare the two molecules whether they have the same structure.

    Kwargs:
        tol : float
            In Bohr
        cmp_basis : bool
            Whether to compare basis functions for the two molecules
    '''
    from pyscf import symm

    if mol1._atom.__len__() != mol2._atom.__len__():
        return False

    chg1 = mol1._atm[:,CHARGE_OF]
    chg2 = mol2._atm[:,CHARGE_OF]
    if not numpy.all(numpy.sort(chg1) == numpy.sort(chg2)):
        return False

    if cmp_basis and not same_basis_set(mol1, mol2):
        return False

    def finger(mol, chgs, coord):
        center = numpy.einsum('z,zr->r', chgs, coord) / chgs.sum()
        im = inertia_moment(mol, chgs, coord)
        # Divid im by chgs.sum(), to normalize im. Otherwise the input tol may
        # not reflect the actual deviation.
        im /= chgs.sum()

        w, v = scipy.linalg.eigh(im)
        axes = v.T
        if numpy.linalg.det(axes) < 0:
            axes *= -1
        r = numpy.dot(coord-center, axes.T)
        return w, r

    coord1 = mol1.atom_coords()
    coord2 = mol2.atom_coords()
    w1, r1 = finger(mol1, chg1, coord1)
    w2, r2 = finger(mol2, chg2, coord2)
    if not (numpy.allclose(w1, w2, atol=tol)):
        return False

    rotate_xy  = numpy.array([[-1., 0., 0.],
                              [ 0.,-1., 0.],
                              [ 0., 0., 1.]])
    rotate_yz  = numpy.array([[ 1., 0., 0.],
                              [ 0.,-1., 0.],
                              [ 0., 0.,-1.]])
    rotate_zx  = numpy.array([[-1., 0., 0.],
                              [ 0., 1., 0.],
                              [ 0., 0.,-1.]])

    def inspect(z1, r1, z2, r2):
        place = int(-numpy.log10(tol)) - 1
        idx = symm.argsort_coords(r2, place)
        z2 = z2[idx]
        r2 = r2[idx]
        for rot in (1, rotate_xy, rotate_yz, rotate_zx):
            r1new = numpy.dot(r1, rot)
            idx = symm.argsort_coords(r1new, place)
            if (numpy.all(z1[idx] == z2) and
                numpy.allclose(r1new[idx], r2, atol=tol)):
                return True
        return False

    return (inspect(chg1, r1, chg2, r2) or
            (ignore_chiral and inspect(chg1, r1, chg2, -r2)))
is_same_mol = same_mol

def chiral_mol(mol1, mol2=None):
    '''Detect whether the given molelcule is chiral molecule or two molecules
    are chiral isomers.
    '''
    if mol2 is None:
        mol2 = mol1.copy()
        ptr_coord = mol2._atm[:,PTR_COORD]
        mol2._env[ptr_coord  ] *= -1
        mol2._env[ptr_coord+1] *= -1
        mol2._env[ptr_coord+2] *= -1
    return (not same_mol(mol1, mol2, ignore_chiral=False) and
            same_mol(mol1, mol2, ignore_chiral=True))

def inertia_moment(mol, mass=None, coords=None):
    if mass is None:
        mass = mol.atom_mass_list()
    if coords is None:
        coords = mol.atom_coords()
    mass_center = numpy.einsum('i,ij->j', mass, coords)/mass.sum()
    coords = coords - mass_center
    im = numpy.einsum('i,ij,ik->jk', mass, coords, coords)
    im = numpy.eye(3) * im.trace() - im
    return im

def atom_mass_list(mol, isotope_avg=False):
    '''A list of mass for all atoms in the molecule

    Kwargs:
        isotope_avg : boolean
            Whether to use the isotope average mass as the atomic mass
    '''
    if isotope_avg:
        mass_table = elements.MASSES
    else:
        mass_table = elements.ISOTOPE_MAIN

    nucprop = mol.nucprop
    if nucprop:
        mass = []
        for ia in range(mol.natm):
            z = mol.atom_charge(ia)
            symb = mol.atom_symbol(ia)
            stdsymb = _std_symbol(symb)
            if ia+1 in nucprop:
                prop = nucprop[ia+1]
            elif symb in nucprop:
                prop = nucprop[symb]
            else:
                prop = nucprop.get(stdsymb, {})

            mass.append(prop.get('mass', mass_table[z]))
    else:
        #mass = [mass_table[z] for z in mol.atom_charges()]
        mass = []
        for ia in range(mol.natm):
            z = charge(mol.atom_symbol(ia))
            mass.append(mass_table[z])

    return numpy.array(mass)

def condense_to_shell(mol, mat, compressor='max'):
    '''The given matrix is first partitioned to blocks, based on AO shell as
    delimiter. Then call compressor function to abstract each block.

    Args:
        compressor: string or function
            if compressor is a string, its value can be  sum, max, min, abssum,
            absmax, absmin, norm
    '''
    ao_loc = mol.ao_loc_nr()
    if callable(compressor):
        abstract = numpy.empty((mol.nbas, mol.nbas))
        for i, i0 in enumerate(ao_loc[:mol.nbas]):
            for j, j0 in enumerate(ao_loc[:mol.nbas]):
                abstract[i,j] = compressor(mat[i0:ao_loc[i+1],j0:ao_loc[j+1]])
    else:
        abstract = lib.condense(compressor, mat, ao_loc)
    return abstract

def get_overlap_cond(mol, shls_slice=None):
    '''Overlap magnitudes measured by -log(overlap) between two shells

    Args:
        mol : an instance of :class:`Mole`

    Returns:
        2D mask array of shape (nbas,nbas)
    '''
    nbas = mol.nbas
    if shls_slice is None:
        shls_slice = (0, nbas, 0, nbas)
    cond = numpy.zeros((nbas, nbas))
    moleintor.libcgto.GTOoverlap_cond(
        cond.ctypes.data_as(ctypes.c_void_p), (ctypes.c_int * 4)(*shls_slice),
        mol._atm.ctypes.data_as(ctypes.c_void_p), ctypes.c_int(mol.natm),
        mol._bas.ctypes.data_as(ctypes.c_void_p), ctypes.c_int(nbas),
        mol._env.ctypes.data_as(ctypes.c_void_p))
    return cond


def tostring(mol, format='raw'):
    '''Convert molecular geometry to a string of the required format.

    Supported output formats:
        | raw: Each line is  <symobl> <x> <y> <z>
        | xyz: XYZ cartesian coordinates format
        | zmat: Z-matrix format
    '''
    format = format.lower()
    if format == 'xyz' or format == 'raw':
        coords = mol.atom_coords() * param.BOHR
        output = []
        if format == 'xyz':
            output.append('%d' % mol.natm)
            output.append('XYZ from PySCF')

        for i in range(mol.natm):
            symb = mol.atom_pure_symbol(i)
            x, y, z = coords[i]
            output.append('%-4s %14.5f %14.5f %14.5f' %
                          (symb, x, y, z))
        return '\n'.join(output)
    elif format == 'zmat':
        coords = mol.atom_coords() * param.BOHR
        zmat = cart2zmat(coords).splitlines()
        output = []
        for i, line in enumerate(zmat):
            symb = mol.atom_pure_symbol(i)
            output.append('%-4s   %s' % (symb, line))
        return '\n'.join(output)
    else:
        raise NotImplementedError

def tofile(mol, filename, format=None):
    '''Write molecular geometry to a file of the required format.

    Supported output formats:
        | raw: Each line is  <symobl> <x> <y> <z>
        | xyz: XYZ cartesian coordinates format
        | zmat: Z-matrix format
    '''
    if format is None:  # Guess format based on filename
        format = os.path.splitext(filename)[1][1:]
    string = tostring(mol, format)
    with open(filename, 'w') as f:
        f.write(string)
        f.write('\n')
    return string

def fromfile(filename, format=None):
    '''Read molecular geometry from a file
    (in testing)

    Supported formats:
        | raw: Each line is  <symobl> <x> <y> <z>
        | xyz: XYZ cartesian coordinates format
        | zmat: Z-matrix format
    '''
    if format is None:  # Guess format based on filename
        format = os.path.splitext(filename)[1][1:].lower()
        if format not in ('xyz', 'zmat', 'sdf'):
            format = 'raw'
    with open(filename, 'r') as f:
        return fromstring(f.read(), format)


def fromstring(string, format='xyz'):
    '''Convert the string of the specified format to internal format
    (in testing)

    Supported formats:
        | raw: Each line is  <symobl> <x> <y> <z>
        | xyz: XYZ cartesian coordinates format
        | zmat: Z-matrix format
    '''
    format = format.lower()
    if format == 'zmat':
        return from_zmatrix(string)
    elif format == 'xyz':
        dat = string.splitlines()
        natm = int(dat[0])
        return '\n'.join(dat[2:natm+2])
    elif format == 'sdf':
        raw = string.splitlines()
        natoms, nbonds = raw[3].split()[:2]
        atoms = []
        for line in raw[4:4+int(natoms)]:
            d = line.split()
            atoms.append('%s %s %s %s' % (d[3], d[0], d[1], d[2]))
        return '\n'.join(atoms)
    elif format == 'raw':
        return string
    else:
        raise NotImplementedError


#
# Mole class handles three layers: input, internal format, libcint arguments.
# The relationship of the three layers are, eg
#    .atom (input) <=>  ._atom (for python) <=> ._atm (for libcint)
#   .basis (input) <=> ._basis (for python) <=> ._bas (for libcint)
# input layer does not talk to libcint directly.  Data are held in python
# internal fomrat layer.  Most of methods defined in this class only operates
# on the internal format.  Exceptions are make_env, make_atm_env, make_bas_env,
# set_common_orig_, set_rinv_orig_ which are used to manipulate the libcint arguments.
#
class Mole(lib.StreamObject):
    '''Basic class to hold molecular structure and global options

    Attributes:
        verbose : int
            Print level
        output : str or None
            Output file, default is None which dumps msg to sys.stdout
        max_memory : int, float
            Allowed memory in MB
        charge : int
            Charge of molecule. It affects the electron numbers
        spin : int or None
            2S, num. alpha electrons - num. beta electrons to control
            multiplicity. If spin = None is set, multiplicity will be guessed
            based on the neutral molecule.
        symmetry : bool or str
            Whether to use symmetry.  When this variable is set to True, the
            molecule will be rotated and the highest rotation axis will be
            placed z-axis.
            If a string is given as the name of point group, the given point
            group symmetry will be used.  Note that the input molecular
            coordinates will not be changed in this case.
        symmetry_subgroup : str
            subgroup

        atom : list or str
            To define molecluar structure.  The internal format is

            | atom = [[atom1, (x, y, z)],
            |         [atom2, (x, y, z)],
            |         ...
            |         [atomN, (x, y, z)]]

        unit : str
            Angstrom or Bohr
        basis : dict or str
            To define basis set.
        nucmod : dict or str or [function(nuc_charge, nucprop) => zeta]
            Nuclear model.  0 or None means point nuclear model.  Other
            values will enable Gaussian nuclear model.  If a function is
            assigned to this attribute, the function will be called to
            generate the nuclear charge distribution value "zeta" and the
            relevant nuclear model will be set to Gaussian model.
            Default is point nuclear model.
        nucprop : dict
            Nuclear properties (like g-factor 'g', quadrupole moments 'Q').
            It is needed by pyscf.prop module and submodules.
        cart : boolean
            Using Cartesian GTO basis and integrals (6d,10f,15g)
        magmom : list
            Collinear spin of each atom. Default is [0.0,]*natm

        ** Following attributes are generated by :func:`Mole.build` **

        stdout : file object
            Default is sys.stdout if :attr:`Mole.output` is not set
        topgroup : str
            Point group of the system.
        groupname : str
            The supported subgroup of the point group. It can be one of SO3,
            Dooh, Coov, D2h, C2h, C2v, D2, Cs, Ci, C2, C1
        nelectron : int
            sum of nuclear charges - :attr:`Mole.charge`
        symm_orb : a list of numpy.ndarray
            Symmetry adapted basis.  Each element is a set of symm-adapted orbitals
            for one irreducible representation.  The list index does **not** correspond
            to the id of irreducible representation.
        irrep_id : a list of int
            Each element is one irreducible representation id associated with the basis
            stored in symm_orb.  One irrep id stands for one irreducible representation
            symbol.  The irrep symbol and the relevant id are defined in
            :attr:`symm.param.IRREP_ID_TABLE`
        irrep_name : a list of str
            Each element is one irreducible representation symbol associated with the basis
            stored in symm_orb.  The irrep symbols are defined in
            :attr:`symm.param.IRREP_ID_TABLE`
        _built : bool
            To label whether :func:`Mole.build` has been called.  It is to
            ensure certain functions being initialized only once.
        _basis : dict
            like :attr:`Mole.basis`, the internal format which is returned from the
            parser :func:`format_basis`
        _keys : a set of str
            Store the keys appeared in the module.  It is used to check misinput attributes

        ** Following attributes are arguments used by ``libcint`` library **

        _atm :
            :code:`[[charge, ptr-of-coord, nuc-model, ptr-zeta, 0, 0], [...]]`
            each element reperesents one atom
        natm :
            number of atoms
        _bas :
            :code:`[[atom-id, angular-momentum, num-primitive-GTO, num-contracted-GTO, 0, ptr-of-exps, ptr-of-contract-coeff, 0], [...]]`
            each element reperesents one shell
        nbas :
            number of shells
        _env :
            list of floats to store the coordinates, GTO exponents, contract-coefficients

    Examples:

    >>> mol = Mole(atom='H^2 0 0 0; H 0 0 1.1', basis='sto3g').build()
    >>> print(mol.atom_symbol(0))
    H^2
    >>> print(mol.atom_pure_symbol(0))
    H
    >>> print(mol.nao_nr())
    2
    >>> print(mol.intor('int1e_ovlp_sph'))
    [[ 0.99999999  0.43958641]
     [ 0.43958641  0.99999999]]
    >>> mol.charge = 1
    >>> mol.build()
    <class 'pyscf.gto.mole.Mole'> has no attributes Charge
    '''  # noqa: E501

    verbose = getattr(__config__, 'VERBOSE', logger.NOTE)

    # the unit (angstrom/bohr) of the coordinates defined by the input self.atom
    unit = getattr(__config__, 'UNIT', 'angstrom')

    # Whether to hold everything in memory
    incore_anyway = getattr(__config__, 'INCORE_ANYWAY', False)

    # Using cartesian GTO (6d,10f,15g)
    cart = getattr(__config__, 'gto_mole_Mole_cart', False)

    def __init__(self, **kwargs):
        self.output = None
        self.max_memory = param.MAX_MEMORY

        self.charge = 0
        self.spin = 0 # 2j == nelec_alpha - nelec_beta
        self.symmetry = False
        self.symmetry_subgroup = None
        self.cart = False

# Save inputs
# self.atom = [(symb/nuc_charge, (coord(Angstrom):0.,0.,0.)), ...]
        self.atom = []
# self.basis = {atom_type/nuc_charge: [l, kappa, (expnt, c_1, c_2,..),..]}
        self.basis = 'sto-3g'
# self.nucmod = {atom_symbol: nuclear_model, atom_id: nuc_mod}, atom_id is 1-based
        self.nucmod = {}
# self.ecp = {atom_symbol: [[l, (r_order, expnt, c),...]]}
        self.ecp = {}
# Nuclear property. self.nucprop = {atom_symbol: {key: value}}
        self.nucprop = {}
# Collinear spin of each atom. self.magmom = [0., ...]
        self.magmom = []
##################################################
# don't modify the following private variables, they are not input options
        self._atm = numpy.zeros((0,6), dtype=numpy.int32)
        self._bas = numpy.zeros((0,8), dtype=numpy.int32)
        self._env = numpy.zeros(PTR_ENV_START)
        self._ecpbas = numpy.zeros((0,8), dtype=numpy.int32)

        self.stdout = sys.stdout
        self.groupname = 'C1'
        self.topgroup = 'C1'
        self.symm_orb = None
        self.irrep_id = None
        self.irrep_name = None
        self._symm_orig = None
        self._symm_axes = None
        self._nelectron = None
        self._nao = None
        self._enuc = None
        self._atom = []
        self._basis = {}
        self._ecp = {}
        self._built = False

        # _pseudo is created to make the mol object consistenet with the mol
        # object converted from Cell.to_mol(). It is initialized in the
        # Cell.build() method only. Assigning _pseudo to mol object basically
        # has no effects. Mole.build() method does not have code to access the
        # contents of _pseudo.
        self._pseudo = {}

        # Some methods modify ._env. These method are executed in the context
        # _TemporaryMoleContext which is protected by the _ctx_lock.
        self._ctx_lock = None
        keys = set(('verbose', 'unit', 'cart', 'incore_anyway'))
        self._keys = set(self.__dict__.keys()).union(keys)
        self.__dict__.update(kwargs)

    @property
    def natm(self):
        return len(self._atm)
    @property
    def nbas(self):
        return len(self._bas)

    @property
    def nelec(self):
        ne = self.nelectron
        nalpha = (ne + self.spin) // 2
        nbeta = nalpha - self.spin
        assert (nalpha >= 0 and nbeta >= 0)
        if nalpha + nbeta != ne:
            raise RuntimeError('Electron number %d and spin %d are not consistent\n'
                               'Note mol.spin = 2S = Nalpha - Nbeta, not 2S+1' %
                               (ne, self.spin))
        return nalpha, nbeta
    @nelec.setter
    def nelec(self, neleca_nelecb):
        neleca, nelecb = neleca_nelecb
        self._nelectron = neleca + nelecb
        self.spin = neleca - nelecb

    @property
    def nelectron(self):
        if self._nelectron is None:
            return self.tot_electrons()
        else:
            return self._nelectron
    @nelectron.setter
    def nelectron(self, n):
        self._nelectron = n

    @property
    def multiplicity(self):
        return self.spin + 1
    @multiplicity.setter
    def multiplicity(self, x):
        if x is None:
            self.spin = None
        else:
            self.spin = x - 1

    @property
    def ms(self):
        '''Spin quantum number. multiplicity = ms*2+1'''
        if self.spin % 2 == 0:
            return self.spin // 2
        else:
            return self.spin * .5
    @ms.setter
    def ms(self, x):
        if x is None:
            self.spin = None
        else:
            self.spin = int(round(2*x, 4))

    @property
    def enuc(self):
        '''nuclear repulsion energy'''
        if self._enuc is None:
            self._enuc = self.energy_nuc()
        return self._enuc
    @enuc.setter
    def enuc(self, enuc):
        self._enuc = enuc

    def __getattr__(self, key):
        '''To support accessing methods (mol.HF, mol.KS, mol.CCSD, mol.CASSCF, ...)
        from Mole object.
        '''
        if key[0] == '_':  # Skip private attributes and Python builtins
            raise AttributeError('Mole object does not have attribute %s' % key)
        elif key in ('_ipython_canary_method_should_not_exist_',
                     '_repr_mimebundle_'):
            # https://github.com/mewwts/addict/issues/26
            # https://github.com/jupyter/notebook/issues/2014
            raise AttributeError

        # Import all available modules. Some methods are registered to other
        # classes/modules when importing modules in __all__.
        from pyscf import __all__  # noqa
        from pyscf import scf, dft
        for mod in (scf, dft):
            method = getattr(mod, key, None)
            if callable(method):
                return method(self)

        if 'TD' in key[:3]:
            if key in ('TDHF', 'TDA'):
                mf = scf.HF(self)
            else:
                mf = dft.KS(self)
                xc = key.split('TD', 1)[1]
                if xc in dft.XC:
                    mf.xc = xc
                    key = 'TDDFT'
        else:
            mf = scf.HF(self)

        method = getattr(mf, key, None)
        if method is None:
            raise AttributeError('Mole object has no attribute %s' % key)

        # Initialize SCF object for post-SCF methods if applicable
        if self.nelectron != 0:
            mf.run()
        return method

# need "deepcopy" here because in shallow copy, _env may get new elements but
# with ptr_env unchanged
# def __copy__(self):
#        cls = self.__class__
#        newmol = cls.__new__(cls)
#        newmol = ...
# do not use __copy__ to aovid iteratively call copy.copy
    copy = copy

    pack = pack

    @classmethod
    @lib.with_doc(unpack.__doc__)
    def unpack(cls, moldic):
        return unpack(moldic)

    @lib.with_doc(unpack.__doc__)
    def unpack_(self, moldic):
        self.__dict__.update(moldic)
        return self

    dumps = dumps

    @classmethod
    @lib.with_doc(loads.__doc__)
    def loads(cls, molstr):
        return loads(molstr)

    @lib.with_doc(loads.__doc__)
    def loads_(self, molstr):
        self.__dict__.update(loads(molstr).__dict__)
        return self

    def build(self, dump_input=True, parse_arg=True,
              verbose=None, output=None, max_memory=None,
              atom=None, basis=None, unit=None, nucmod=None, ecp=None,
              charge=None, spin=0, symmetry=None, symmetry_subgroup=None,
              cart=None, magmom=None):
        '''Setup moleclue and initialize some control parameters.  Whenever you
        change the value of the attributes of :class:`Mole`, you need call
        this function to refresh the internal data of Mole.

        Kwargs:
            dump_input : bool
                whether to dump the contents of input file in the output file
            parse_arg : bool
                whether to read the sys.argv and overwrite the relevant parameters
            verbose : int
                Print level.  If given, overwrite :attr:`Mole.verbose`
            output : str or None
                Output file.  If given, overwrite :attr:`Mole.output`
            max_memory : int, float
                Allowd memory in MB.  If given, overwrite :attr:`Mole.max_memory`
            atom : list or str
                To define molecluar structure.
            basis : dict or str
                To define basis set.
            nucmod : dict or str
                Nuclear model.  If given, overwrite :attr:`Mole.nucmod`
            charge : int
                Charge of molecule. It affects the electron numbers
                If given, overwrite :attr:`Mole.charge`
            spin : int
                2S, num. alpha electrons - num. beta electrons to control
                multiplicity. If setting spin = None , multiplicity will be
                guessed based on the neutral molecule.
                If given, overwrite :attr:`Mole.spin`
            symmetry : bool or str
                Whether to use symmetry.  If given a string of point group
                name, the given point group symmetry will be used.
            magmom : list
                Collinear spin of each atom. Default is [0.0,]*natm

        '''
        if not DISABLE_GC:
            gc.collect()  # To release circular referred objects

        if isinstance(dump_input, (str, unicode)):
            sys.stderr.write('Assigning the first argument %s to mol.atom\n' %
                             dump_input)
            dump_input, atom = True, dump_input

        if verbose is not None: self.verbose = verbose
        if output is not None: self.output = output
        if max_memory is not None: self.max_memory = max_memory
        if atom is not None: self.atom = atom
        if basis is not None: self.basis = basis
        if unit is not None: self.unit = unit
        if nucmod is not None: self.nucmod = nucmod
        if ecp is not None: self.ecp = ecp
        if charge is not None: self.charge = charge
        if spin != 0: self.spin = spin
        if symmetry is not None: self.symmetry = symmetry
        if symmetry_subgroup is not None: self.symmetry_subgroup = symmetry_subgroup
        if cart is not None: self.cart = cart
        if magmom is not None: self.magmom = magmom

        if parse_arg:
            _update_from_cmdargs_(self)

        # avoid opening output file twice
        if (self.output is not None
            # StringIO() does not have attribute 'name'
            and getattr(self.stdout, 'name', None) != self.output):

            if self.verbose > logger.QUIET:
                if os.path.isfile(self.output):
                    print('overwrite output file: %s' % self.output)
                else:
                    print('output file: %s' % self.output)

            if self.output == '/dev/null':
                self.stdout = open(os.devnull, 'w')
            else:
                self.stdout = open(self.output, 'w')

        if self.verbose >= logger.WARN:
            self.check_sanity()

        self._atom = self.format_atom(self.atom, unit=self.unit)
        uniq_atoms = set([a[0] for a in self._atom])

        if isinstance(self.basis, (str, unicode, tuple, list)):
            # specify global basis for whole molecule
            _basis = dict(((a, self.basis) for a in uniq_atoms))
        elif 'default' in self.basis:
            default_basis = self.basis['default']
            _basis = dict(((a, default_basis) for a in uniq_atoms))
            _basis.update(self.basis)
            del (_basis['default'])
        else:
            _basis = self.basis
        self._basis = self.format_basis(_basis)

# TODO: Consider ECP info in point group symmetry initialization
        if self.ecp:
            # Unless explicitly input, ECP should not be assigned to ghost atoms
            if isinstance(self.ecp, (str, unicode)):
                _ecp = dict([(a, str(self.ecp))
                             for a in uniq_atoms if not is_ghost_atom(a)])
            elif 'default' in self.ecp:
                default_ecp = self.ecp['default']
                _ecp = dict(((a, default_ecp)
                             for a in uniq_atoms if not is_ghost_atom(a)))
                _ecp.update(self.ecp)
                del (_ecp['default'])
            else:
                _ecp = self.ecp
            self._ecp = self.format_ecp(_ecp)

        env = self._env[:PTR_ENV_START]
        self._atm, self._bas, self._env = \
                self.make_env(self._atom, self._basis, env, self.nucmod,
                              self.nucprop)
        self._atm, self._ecpbas, self._env = \
                self.make_ecp_env(self._atm, self._ecp, self._env)

        if self.spin is None:
            self.spin = self.nelectron % 2
        else:
            # Access self.nelec in which the code checks whether the spin and
            # number of electrons are consistent.
            self.nelec

<<<<<<< HEAD
        # reset nuclear energy
        self.enuc = None
=======
        if not self.magmom:
            self.magmom = [0.,]*self.natm
        if self.spin == 0 and abs(numpy.sum(numpy.asarray(self.magmom)) - self.spin) > 1e-6:
            #don't check for unrestricted calcs.
            raise ValueError("mol.magmom is set incorrectly.")
>>>>>>> 2d2e15dc

        if self.symmetry:
            self._build_symmetry()

        if dump_input and not self._built and self.verbose > logger.NOTE:
            self.dump_input()

        if self.verbose >= logger.DEBUG3:
            logger.debug3(self, 'arg.atm = %s', self._atm)
            logger.debug3(self, 'arg.bas = %s', self._bas)
            logger.debug3(self, 'arg.env = %s', self._env)
            logger.debug3(self, 'ecpbas  = %s', self._ecpbas)

        self._built = True
        return self
    kernel = build

    def _build_symmetry(self):
        '''
        Update symmetry related attributes: topgroup, groupname, _symm_orig,
        _symm_axes, irrep_id, irrep_name, symm_orb
        '''
        from pyscf import symm
        self.topgroup, orig, axes = symm.detect_symm(self._atom, self._basis)

        if isinstance(self.symmetry, (str, unicode)):
            self.symmetry = str(symm.std_symb(self.symmetry))
            groupname = None
            if abs(axes - np.eye(3)).max() < symm.TOLERANCE:
                if symm.check_symm(self.symmetry, self._atom, self._basis):
                    # Try to use original axes (issue #1209)
                    groupname = self.symmetry
                    axes = np.eye(3)
                else:
                    logger.warn(self, 'Unable to to identify input symmetry using original axes.\n'
                                'Different symmetry axes will be used.')
            if groupname is None:
                try:
                    groupname, axes = symm.as_subgroup(self.topgroup, axes,
                                                       self.symmetry)
                except PointGroupSymmetryError as e:
                    raise PointGroupSymmetryError(
                        'Unable to identify input symmetry %s. Try symmetry="%s"' %
                        (self.symmetry, self.topgroup)) from e
        else:
            groupname, axes = symm.as_subgroup(self.topgroup, axes,
                                               self.symmetry_subgroup)
        self._symm_orig = orig
        self._symm_axes = axes

        if self.cart and groupname in ('Dooh', 'Coov', 'SO3'):
            if groupname == 'Coov':
                groupname, lgroup = 'C2v', groupname
            else:
                groupname, lgroup = 'D2h', groupname
            logger.warn(self, 'This version does not support symmetry %s '
                        'for cartesian GTO basis. Its subgroup %s is used',
                        lgroup, groupname)
        self.groupname = groupname

        self.symm_orb, self.irrep_id = \
                symm.symm_adapted_basis(self, groupname, orig, axes)
        self.irrep_name = [symm.irrep_id2name(groupname, ir)
                           for ir in self.irrep_id]
        return self

    @lib.with_doc(format_atom.__doc__)
    def format_atom(self, atom, origin=0, axes=None, unit='Ang'):
        return format_atom(atom, origin, axes, unit)

    @lib.with_doc(format_basis.__doc__)
    def format_basis(self, basis_tab):
        return format_basis(basis_tab)

    @lib.with_doc(format_ecp.__doc__)
    def format_ecp(self, ecp_tab):
        return format_ecp(ecp_tab)

    @lib.with_doc(expand_etb.__doc__)
    def expand_etb(self, l, n, alpha, beta):
        return expand_etb(l, n, alpha, beta)

    @lib.with_doc(expand_etbs.__doc__)
    def expand_etbs(self, etbs):
        return expand_etbs(etbs)
    etbs = expand_etbs

    @lib.with_doc(make_env.__doc__)
    def make_env(self, atoms, basis, pre_env=[], nucmod={}, nucprop=None):
        if nucprop is None:
            nucprop = self.nucprop
        return make_env(atoms, basis, pre_env, nucmod, nucprop)

    @lib.with_doc(make_atm_env.__doc__)
    def make_atm_env(self, atom, ptr=0, nucmod=NUC_POINT, nucprop=None):
        if nucprop is None:
            nucprop = self.nucprop.get(atom[0], {})
        return make_atm_env(atom, ptr, nucmod, nucprop)

    @lib.with_doc(make_bas_env.__doc__)
    def make_bas_env(self, basis_add, atom_id=0, ptr=0):
        return make_bas_env(basis_add, atom_id, ptr)

    @lib.with_doc(make_ecp_env.__doc__)
    def make_ecp_env(self, _atm, _ecp, pre_env=[]):
        if _ecp:
            _atm, _ecpbas, _env = make_ecp_env(self, _atm, _ecp, pre_env)
        else:
            _atm, _ecpbas, _env = _atm, numpy.zeros((0,BAS_SLOTS)), pre_env
        return _atm, _ecpbas, _env

    tot_electrons = tot_electrons

    @lib.with_doc(gto_norm.__doc__)
    def gto_norm(self, l, expnt):
        return gto_norm(l, expnt)


    def dump_input(self):
        import __main__
        if hasattr(__main__, '__file__'):
            try:
                filename = os.path.abspath(__main__.__file__)
                finput = open(filename, 'r')
                self.stdout.write('#INFO: **** input file is %s ****\n' % filename)
                self.stdout.write(finput.read())
                self.stdout.write('#INFO: ******************** input file end ********************\n')
                self.stdout.write('\n')
                self.stdout.write('\n')
                finput.close()
            except IOError:
                logger.warn(self, 'input file does not exist')

        self.stdout.write('System: %s  Threads %s\n' %
                          (str(platform.uname()), lib.num_threads()))
        self.stdout.write('Python %s\n' % sys.version)
        self.stdout.write('numpy %s  scipy %s\n' %
                          (numpy.__version__, scipy.__version__))
        self.stdout.write('Date: %s\n' % time.ctime())
        import pyscf
        self.stdout.write('PySCF version %s\n' % pyscf.__version__)
        info = lib.repo_info(os.path.join(__file__, '..', '..'))
        self.stdout.write('PySCF path  %s\n' % info['path'])
        if 'git' in info:
            self.stdout.write(info['git'] + '\n')

        self.stdout.write('\n')
        for key in os.environ:
            if 'PYSCF' in key:
                self.stdout.write('[ENV] %s %s\n' % (key, os.environ[key]))
        if self.verbose >= logger.DEBUG2:
            for key in dir(__config__):
                if key[:2] != '__':
                    self.stdout.write('[CONFIG] %s = %s\n' %
                                      (key, getattr(__config__, key)))
        else:
            conf_file = getattr(__config__, 'conf_file', None)
            self.stdout.write('[CONFIG] conf_file %s\n' % conf_file)

        self.stdout.write('[INPUT] verbose = %d\n' % self.verbose)
        if self.verbose >= logger.DEBUG:
            self.stdout.write('[INPUT] max_memory = %s \n' % self.max_memory)
        self.stdout.write('[INPUT] num. atoms = %d\n' % self.natm)
        self.stdout.write('[INPUT] num. electrons = %d\n' % self.nelectron)
        self.stdout.write('[INPUT] charge = %d\n' % self.charge)
        self.stdout.write('[INPUT] spin (= nelec alpha-beta = 2S) = %d\n' % self.spin)
        self.stdout.write('[INPUT] symmetry %s subgroup %s\n' %
                          (self.symmetry, self.symmetry_subgroup))
        self.stdout.write('[INPUT] Mole.unit = %s\n' % self.unit)
        if self.cart:
            self.stdout.write('[INPUT] Cartesian GTO integrals (6d 10f)\n')

        self.stdout.write('[INPUT] Symbol           X                Y                Z      unit'
                          '          X                Y                Z       unit  Magmom\n')
        for ia,atom in enumerate(self._atom):
            coorda = tuple([x * param.BOHR for x in atom[1]])
            coordb = tuple([x for x in atom[1]])
            magmom = self.magmom[ia]
            self.stdout.write('[INPUT]%3d %-4s %16.12f %16.12f %16.12f AA  '
                              '%16.12f %16.12f %16.12f Bohr  %4.1f\n'
                              % ((ia+1, _symbol(atom[0])) + coorda + coordb + (magmom,)))
        if self.nucmod:
            if isinstance(self.nucmod, (int, str, unicode,
                                        types.FunctionType)):
                nucatms = [_symbol(atom[0]) for atom in self._atom]
            else:
                nucatms = self.nucmod.keys()
            self.stdout.write('[INPUT] Gaussian nuclear model for atoms %s\n' %
                              nucatms)

        if self.nucprop:
            self.stdout.write('[INPUT] nucprop %s\n' % self.nucprop)

        if self.verbose >= logger.DEBUG:
            self.stdout.write('[INPUT] ---------------- BASIS SET ---------------- \n')
            self.stdout.write('[INPUT] l, kappa, [nprim/nctr], '
                              'expnt,             c_1 c_2 ...\n')
            for atom, basis_set in self._basis.items():
                self.stdout.write('[INPUT] %s\n' % atom)
                for b in basis_set:
                    if isinstance(b[1], int):
                        kappa = b[1]
                        b_coeff = b[2:]
                    else:
                        kappa = 0
                        b_coeff = b[1:]
                    nprim = len(b_coeff)
                    nctr = len(b_coeff[0])-1
                    if nprim < nctr:
                        logger.warn(self, 'num. primitives smaller than num. contracted basis')
                    self.stdout.write('[INPUT] %d   %2d    [%-5d/%-4d]  '
                                      % (b[0], kappa, nprim, nctr))
                    for k, x in enumerate(b_coeff):
                        if k == 0:
                            self.stdout.write('%-15.12g  ' % x[0])
                        else:
                            self.stdout.write(' '*32+'%-15.12g  ' % x[0])
                        for c in x[1:]:
                            self.stdout.write(' %4.12g' % c)
                        self.stdout.write('\n')

        if self.verbose >= logger.INFO:
            self.stdout.write('\n')
            logger.info(self, 'nuclear repulsion = %.15g', self.enuc)
            if self.symmetry:
                if self.topgroup == self.groupname:
                    logger.info(self, 'point group symmetry = %s', self.topgroup)
                else:
                    logger.info(self, 'point group symmetry = %s, use subgroup %s',
                                self.topgroup, self.groupname)
                logger.info(self, "symmetry origin: %s", self._symm_orig)
                logger.info(self, "symmetry axis x: %s", self._symm_axes[0])
                logger.info(self, "symmetry axis y: %s", self._symm_axes[1])
                logger.info(self, "symmetry axis z: %s", self._symm_axes[2])
                for ir in range(self.symm_orb.__len__()):
                    logger.info(self, 'num. orbitals of irrep %s = %d',
                                self.irrep_name[ir], self.symm_orb[ir].shape[1])
            logger.info(self, 'number of shells = %d', self.nbas)
            logger.info(self, 'number of NR pGTOs = %d', self.npgto_nr())
            logger.info(self, 'number of NR cGTOs = %d', self.nao_nr())
            logger.info(self, 'basis = %s', self.basis)
            logger.info(self, 'ecp = %s', self.ecp)
        if self.verbose >= logger.DEBUG2:
            for i in range(len(self._bas)):
                exps = self.bas_exp(i)
                logger.debug1(self, 'bas %d, expnt(s) = %s', i, str(exps))

        logger.info(self, 'CPU time: %12.2f', logger.process_clock())
        return self

    def set_common_origin(self, coord):
        '''Update common origin for integrals of dipole, rxp etc.
        **Note** the unit of the coordinates needs to be Bohr

        Examples:

        >>> mol.set_common_origin(0)
        >>> mol.set_common_origin((1,0,0))
        '''
        self._env[PTR_COMMON_ORIG:PTR_COMMON_ORIG+3] = coord
        return self
    set_common_orig = set_common_origin
    set_common_orig_ = set_common_orig    # for backward compatibility
    set_common_origin_ = set_common_orig  # for backward compatibility

    def with_common_origin(self, coord):
        '''Return a temporary mol context which has the rquired common origin.
        The required common origin has no effects out of the temporary context.
        See also :func:`mol.set_common_origin`

        Examples:

        >>> with mol.with_common_origin((1,0,0)):
        ...     mol.intor('int1e_r', comp=3)
        '''
        coord0 = self._env[PTR_COMMON_ORIG:PTR_COMMON_ORIG+3].copy()
        return self._TemporaryMoleContext(self.set_common_origin, (coord,), (coord0,))
    with_common_orig = with_common_origin

    def set_rinv_origin(self, coord):
        r'''Update origin for operator :math:`\frac{1}{|r-R_O|}`.
        **Note** the unit is Bohr

        Examples:

        >>> mol.set_rinv_origin(0)
        >>> mol.set_rinv_origin((0,1,0))
        '''
        self._env[PTR_RINV_ORIG:PTR_RINV_ORIG+3] = coord[:3]
        return self
    set_rinv_orig = set_rinv_origin
    set_rinv_orig_ = set_rinv_orig    # for backward compatibility
    set_rinv_origin_ = set_rinv_orig  # for backward compatibility

    def with_rinv_origin(self, coord):
        '''Return a temporary mol context which has the rquired origin of 1/r
        operator.  The required origin has no effects out of the temporary
        context.  See also :func:`mol.set_rinv_origin`

        Examples:

        >>> with mol.with_rinv_origin((1,0,0)):
        ...     mol.intor('int1e_rinv')
        '''
        coord0 = self._env[PTR_RINV_ORIG:PTR_RINV_ORIG+3].copy()
        return self._TemporaryMoleContext(self.set_rinv_origin, (coord,), (coord0,))
    with_rinv_orig = with_rinv_origin

    def set_range_coulomb(self, omega):
        '''Switch on range-separated Coulomb operator for **all** 2e integrals

        Args:
            omega : double

                | = 0 : Regular electron repulsion integral
                | > 0 : Long-range operator  erf(omega r12) / r12
                | < 0 : Short-range operator  erfc(omega r12) /r12
        '''
        if omega is None:
            self._env[PTR_RANGE_OMEGA] = 0
        else:
            self._env[PTR_RANGE_OMEGA] = omega
    set_range_coulomb_ = set_range_coulomb  # for backward compatibility

    @property
    def omega(self):
        return self._env[PTR_RANGE_OMEGA]
    omega = omega.setter(set_range_coulomb)

    def with_range_coulomb(self, omega):
        '''Return a temporary mol context which sets the required parameter
        omega for range-separated Coulomb operator.
        If omega = None, return the context for regular Coulomb integrals.
        See also :func:`mol.set_range_coulomb`

        Examples:

        >>> with mol.with_range_coulomb(omega=1.5):
        ...     mol.intor('int2e')
        '''
        omega0 = self._env[PTR_RANGE_OMEGA].copy()
        return self._TemporaryMoleContext(self.set_range_coulomb, (omega,), (omega0,))

    def with_long_range_coulomb(self, omega):
        '''Return a temporary mol context for long-range part of
        range-separated Coulomb operator.
        '''
        return self.with_range_coulomb(abs(omega))

    def with_short_range_coulomb(self, omega):
        '''Return a temporary mol context for short-range part of
        range-separated Coulomb operator.
        '''
        return self.with_range_coulomb(-abs(omega))

    def set_f12_zeta(self, zeta):
        '''Set zeta for YP exp(-zeta r12)/r12 or STG exp(-zeta r12) type integrals
        '''
        self._env[PTR_F12_ZETA] = zeta

    def set_nuc_mod(self, atm_id, zeta):
        '''Change the nuclear charge distribution of the given atom ID.  The charge
        distribution is defined as: rho(r) = nuc_charge * Norm * exp(-zeta * r^2).
        This function can **only** be called after .build() method is executed.

        Examples:

        >>> for ia in range(mol.natm):
        ...     zeta = gto.filatov_nuc_mod(mol.atom_charge(ia))
        ...     mol.set_nuc_mod(ia, zeta)
        '''
        ptr = self._atm[atm_id,PTR_ZETA]
        self._env[ptr] = zeta
        if zeta == 0:
            self._atm[atm_id,NUC_MOD_OF] = NUC_POINT
        else:
            self._atm[atm_id,NUC_MOD_OF] = NUC_GAUSS
        return self
    set_nuc_mod_ = set_nuc_mod  # for backward compatibility

    def set_rinv_zeta(self, zeta):
        '''Assume the charge distribution on the "rinv_origin".  zeta is the parameter
        to control the charge distribution: rho(r) = Norm * exp(-zeta * r^2).
        **Be careful** when call this function. It affects the behavior of
        int1e_rinv_* functions.  Make sure to set it back to 0 after using it!
        '''
        self._env[PTR_RINV_ZETA] = zeta
        return self
    set_rinv_zeta_ = set_rinv_zeta  # for backward compatibility

    def with_rinv_zeta(self, zeta):
        '''Return a temporary mol context which has the rquired Gaussian charge
        distribution placed at "rinv_origin": rho(r) = Norm * exp(-zeta * r^2).
        See also :func:`mol.set_rinv_zeta`

        Examples:

        >>> with mol.with_rinv_zeta(zeta=1.5), mol.with_rinv_origin((1.,0,0)):
        ...     mol.intor('int1e_rinv')
        '''
        zeta0 = self._env[PTR_RINV_ZETA].copy()
        return self._TemporaryMoleContext(self.set_rinv_zeta, (zeta,), (zeta0,))

    def with_rinv_at_nucleus(self, atm_id):
        '''Return a temporary mol context in which the rinv operator (1/r) is
        treated like the Coulomb potential of a Gaussian charge distribution
        rho(r) = Norm * exp(-zeta * r^2) at the place of the input atm_id.

        Examples:

        >>> with mol.with_rinv_at_nucleus(3):
        ...     mol.intor('int1e_rinv')
        '''
        zeta = self._env[self._atm[atm_id,PTR_ZETA]]
        rinv = self.atom_coord(atm_id)
        if zeta == 0:
            self._env[AS_RINV_ORIG_ATOM] = atm_id  # required by ecp gradients
            return self.with_rinv_origin(rinv)
        else:
            self._env[AS_RINV_ORIG_ATOM] = atm_id  # required by ecp gradients
            rinv0 = self._env[PTR_RINV_ORIG:PTR_RINV_ORIG+3].copy()
            zeta0 = self._env[PTR_RINV_ZETA].copy()

            def set_rinv(z, r):
                self._env[PTR_RINV_ZETA] = z
                self._env[PTR_RINV_ORIG:PTR_RINV_ORIG+3] = r
            return self._TemporaryMoleContext(set_rinv, (zeta,rinv), (zeta0,rinv0))
    with_rinv_as_nucleus = with_rinv_at_nucleus  # For backward compatibility

    def with_integral_screen(self, threshold):
        '''Return a temporary mol context which has the rquired integral
        screen threshold
        '''
        if threshold is None:
            # This calls the default cutoff settings in cint library
            expcutoff = 0
        else:
            expcutoff = abs(numpy.log(threshold))
        expcutoff0 = self._env[PTR_EXPCUTOFF]

        def set_cutoff(cut):
            self._env[PTR_EXPCUTOFF] = cut
        return self._TemporaryMoleContext(set_cutoff, (expcutoff,), (expcutoff0,))

    def set_geom_(self, atoms_or_coords, unit=None, symmetry=None,
                  inplace=True):
        '''Update geometry
        '''
        import copy
        if inplace:
            mol = self
        else:
            mol = copy.copy(self)
            mol._env = mol._env.copy()
        if unit is None:
            unit = mol.unit
        else:
            mol.unit = unit
        if symmetry is None:
            symmetry = mol.symmetry

        if isinstance(atoms_or_coords, numpy.ndarray):
            mol.atom = list(zip([x[0] for x in mol._atom],
                                atoms_or_coords.tolist()))
        else:
            mol.atom = atoms_or_coords

        if isinstance(atoms_or_coords, numpy.ndarray) and not symmetry:
            if isinstance(unit, (str, unicode)):
                if unit.upper().startswith(('B', 'AU')):
                    unit = 1.
                else: #unit[:3].upper() == 'ANG':
                    unit = 1./param.BOHR
            else:
                unit = 1./unit

            mol._atom = list(zip([x[0] for x in mol._atom],
                                 (atoms_or_coords * unit).tolist()))
            ptr = mol._atm[:,PTR_COORD]
            mol._env[ptr+0] = unit * atoms_or_coords[:,0]
            mol._env[ptr+1] = unit * atoms_or_coords[:,1]
            mol._env[ptr+2] = unit * atoms_or_coords[:,2]
        else:
            mol.symmetry = symmetry
            mol.build(False, False)

        # reset nuclear energy
        mol.enuc = None

        if mol.verbose >= logger.INFO:
            logger.info(mol, 'New geometry')
            for ia, atom in enumerate(mol._atom):
                coorda = tuple([x * param.BOHR for x in atom[1]])
                coordb = tuple([x for x in atom[1]])
                coords = coorda + coordb
                logger.info(mol, ' %3d %-4s %16.12f %16.12f %16.12f AA  '
                            '%16.12f %16.12f %16.12f Bohr\n',
                            ia+1, mol.atom_symbol(ia), *coords)
        return mol

    def update(self, chkfile):
        return self.update_from_chk(chkfile)
    def update_from_chk(self, chkfile):
        with h5py.File(chkfile, 'r') as fh5:
            mol = loads(fh5['mol'][()])
            self.__dict__.update(mol.__dict__)
        return self

    def has_ecp(self):
        '''Whether pseudo potential is used in the system.'''
        return len(self._ecpbas) > 0 or self._pseudo

    def has_ecp_soc(self):
        '''Whether spin-orbit coupling is enabled in ECP.'''
        return (len(self._ecpbas) > 0 and
                numpy.any(self._ecpbas[:,SO_TYPE_OF] == 1))


#######################################################
#NOTE: atm_id or bas_id start from 0
    def atom_symbol(self, atm_id):
        r'''For the given atom id, return the input symbol (without striping special characters)

        Args:
            atm_id : int
                0-based

        Examples:

        >>> mol.build(atom='H^2 0 0 0; H 0 0 1.1')
        >>> mol.atom_symbol(0)
        H^2
        '''
        return _symbol(self._atom[atm_id][0])

    def atom_pure_symbol(self, atm_id):
        r'''For the given atom id, return the standard symbol (striping special characters)

        Args:
            atm_id : int
                0-based

        Examples:

        >>> mol.build(atom='H^2 0 0 0; H 0 0 1.1')
        >>> mol.atom_symbol(0)
        H
        '''
        return _std_symbol(self._atom[atm_id][0])

    @property
    def elements(self):
        '''A list of elements in the molecule'''
        return [self.atom_pure_symbol(i) for i in range(self.natm)]

    def atom_charge(self, atm_id):
        r'''Nuclear effective charge of the given atom id
        Note "atom_charge /= charge(atom_symbol)" when ECP is enabled.
        Number of electrons screened by ECP can be obtained by charge(atom_symbol)-atom_charge

        Args:
            atm_id : int
                0-based

        Examples:

        >>> mol.build(atom='H 0 0 0; Cl 0 0 1.1')
        >>> mol.atom_charge(1)
        17
        '''
        if self._atm[atm_id,NUC_MOD_OF] != NUC_FRAC_CHARGE:
            # regular QM atoms
            return self._atm[atm_id,CHARGE_OF]
        else:
            # MM atoms with fractional charges
            return self._env[self._atm[atm_id,PTR_FRAC_CHARGE]]

    def atom_charges(self):
        '''np.asarray([mol.atom_charge(i) for i in range(mol.natm)])'''
        z = self._atm[:,CHARGE_OF]
        if numpy.any(self._atm[:,NUC_MOD_OF] == NUC_FRAC_CHARGE):
            # Create the integer nuclear charges first then replace the MM
            # particles with the MM charges that saved in _env[PTR_FRAC_CHARGE]
            z = numpy.array(z, dtype=numpy.double)
            idx = self._atm[:,NUC_MOD_OF] == NUC_FRAC_CHARGE
            # MM fractional charges can be positive or negative
            z[idx] = self._env[self._atm[idx,PTR_FRAC_CHARGE]]
        return z

    def atom_nelec_core(self, atm_id):
        '''Number of core electrons for pseudo potential.
        '''
        return charge(self.atom_symbol(atm_id)) - self.atom_charge(atm_id)

    def atom_coord(self, atm_id, unit='Bohr'):
        r'''Coordinates (ndarray) of the given atom id

        Args:
            atm_id : int
                0-based

        Examples:

        >>> mol.build(atom='H 0 0 0; Cl 0 0 1.1')
        >>> mol.atom_coord(1)
        [ 0.          0.          2.07869874]
        '''
        ptr = self._atm[atm_id,PTR_COORD]
        if unit[:3].upper() == 'ANG':
            return self._env[ptr:ptr+3] * param.BOHR
        else:
            return self._env[ptr:ptr+3].copy()

    def atom_coords(self, unit='Bohr'):
        '''np.asarray([mol.atom_coords(i) for i in range(mol.natm)])'''
        ptr = self._atm[:,PTR_COORD]
        c = self._env[numpy.vstack((ptr,ptr+1,ptr+2)).T].copy()
        if unit[:3].upper() == 'ANG':
            c *= param.BOHR
        return c

    atom_mass_list = atom_mass_list

    def atom_nshells(self, atm_id):
        r'''Number of basis/shells of the given atom

        Args:
            atm_id : int
                0-based

        Examples:

        >>> mol.build(atom='H 0 0 0; Cl 0 0 1.1')
        >>> mol.atom_nshells(1)
        5
        '''
        return (self._bas[:,ATOM_OF] == atm_id).sum()

    def atom_shell_ids(self, atm_id):
        r'''A list of the shell-ids of the given atom

        Args:
            atm_id : int
                0-based

        Examples:

        >>> mol.build(atom='H 0 0 0; Cl 0 0 1.1', basis='cc-pvdz')
        >>> mol.atom_shell_ids(1)
        [3, 4, 5, 6, 7]
        '''
        return numpy.where(self._bas[:,ATOM_OF] == atm_id)[0]

    def bas_coord(self, bas_id):
        r'''Coordinates (ndarray) associated with the given basis id

        Args:
            bas_id : int
                0-based

        Examples:

        >>> mol.build(atom='H 0 0 0; Cl 0 0 1.1')
        >>> mol.bas_coord(1)
        [ 0.          0.          2.07869874]
        '''
        atm_id = self.bas_atom(bas_id)
        ptr = self._atm[atm_id,PTR_COORD]
        return self._env[ptr:ptr+3].copy()

    def bas_atom(self, bas_id):
        r'''The atom (0-based id) that the given basis sits on

        Args:
            bas_id : int
                0-based

        Examples:

        >>> mol.build(atom='H 0 0 0; Cl 0 0 1.1', basis='cc-pvdz')
        >>> mol.bas_atom(7)
        1
        '''
        return self._bas[bas_id,ATOM_OF].copy()

    def bas_angular(self, bas_id):
        r'''The angular momentum associated with the given basis

        Args:
            bas_id : int
                0-based

        Examples:

        >>> mol.build(atom='H 0 0 0; Cl 0 0 1.1', basis='cc-pvdz')
        >>> mol.bas_atom(7)
        2
        '''
        return self._bas[bas_id,ANG_OF].copy()

    def bas_nctr(self, bas_id):
        r'''The number of contracted GTOs for the given shell

        Args:
            bas_id : int
                0-based

        Examples:

        >>> mol.build(atom='H 0 0 0; Cl 0 0 1.1', basis='cc-pvdz')
        >>> mol.bas_atom(3)
        3
        '''
        return self._bas[bas_id,NCTR_OF].copy()

    def bas_nprim(self, bas_id):
        r'''The number of primitive GTOs for the given shell

        Args:
            bas_id : int
                0-based

        Examples:

        >>> mol.build(atom='H 0 0 0; Cl 0 0 1.1', basis='cc-pvdz')
        >>> mol.bas_atom(3)
        11
        '''
        return self._bas[bas_id,NPRIM_OF].copy()

    def bas_kappa(self, bas_id):
        r'''Kappa (if l < j, -l-1, else l) of the given shell

        Args:
            bas_id : int
                0-based

        Examples:

        >>> mol.build(atom='H 0 0 0; Cl 0 0 1.1', basis='cc-pvdz')
        >>> mol.bas_kappa(3)
        0
        '''
        return self._bas[bas_id,KAPPA_OF].copy()

    def bas_exp(self, bas_id):
        r'''exponents (ndarray) of the given shell

        Args:
            bas_id : int
                0-based

        Examples:

        >>> mol.build(atom='H 0 0 0; Cl 0 0 1.1', basis='cc-pvdz')
        >>> mol.bas_kappa(0)
        [ 13.01     1.962    0.4446]
        '''
        nprim = self.bas_nprim(bas_id)
        ptr = self._bas[bas_id,PTR_EXP]
        return self._env[ptr:ptr+nprim].copy()

    def _libcint_ctr_coeff(self, bas_id):
        nprim = self.bas_nprim(bas_id)
        nctr = self.bas_nctr(bas_id)
        ptr = self._bas[bas_id,PTR_COEFF]
        return self._env[ptr:ptr+nprim*nctr].reshape(nctr,nprim).T

    def bas_ctr_coeff(self, bas_id):
        r'''Contract coefficients (ndarray) of the given shell

        Args:
            bas_id : int
                0-based

        Examples:

        >>> mol.M(atom='H 0 0 0; Cl 0 0 1.1', basis='cc-pvdz')
        >>> mol.bas_ctr_coeff(0)
        [[ 10.03400444]
         [  4.1188704 ]
         [  1.53971186]]
        '''
        l = self.bas_angular(bas_id)
        es = self.bas_exp(bas_id)
        cs = self._libcint_ctr_coeff(bas_id)
        cs = numpy.einsum('pi,p->pi', cs, 1/gto_norm(l, es))
        return cs

    def bas_len_spinor(self, bas_id):
        '''The number of spinor associated with given basis
        If kappa is 0, return 4l+2
        '''
        l = self.bas_angular(bas_id)
        k = self.bas_kappa(bas_id)
        return len_spinor(l, k)

    def bas_len_cart(self, bas_id):
        '''The number of Cartesian function associated with given basis
        '''
        return len_cart(self._bas[bas_id,ANG_OF])


    npgto_nr = npgto_nr

    nao_nr = nao_nr
    nao_2c = nao_2c
    nao_cart = nao_cart

    nao_nr_range = nao_nr_range
    nao_2c_range = nao_2c_range

    ao_loc_nr = ao_loc_nr
    ao_loc_2c = ao_loc_2c

    @property
    def nao(self):
        if self._nao is None:
            return self.nao_nr()
        else:
            return self._nao
    @nao.setter
    def nao(self, x):
        self._nao = x

    ao_loc = property(ao_loc_nr)

    tmap = time_reversal_map = time_reversal_map

    inertia_moment = inertia_moment

    tostring = tostring
    tofile = tofile

    def fromstring(self, string, format='xyz'):
        '''Update the Mole object based on the input geometry string'''
        atom = self.format_atom(fromstring(string, format), unit=1)
        self.set_geom_(atom, unit='Angstrom', inplace=True)
        if format == 'sdf' and 'M  CHG' in string:
            raise NotImplementedError
            #FIXME self.charge = 0
        return self

    def fromfile(self, filename, format=None):
        '''Update the Mole object based on the input geometry file'''
        atom = self.format_atom(fromfile(filename, format), unit=1)
        self.set_geom_(atom, unit='Angstrom', inplace=True)
        if format == 'sdf':
            raise NotImplementedError
        return self

    def intor(self, intor, comp=None, hermi=0, aosym='s1', out=None,
              shls_slice=None, grids=None):
        '''Integral generator.

        Args:
            intor : str
                Name of the 1e or 2e AO integrals.  Ref to :func:`getints` for the
                complete list of available 1-electron integral names

        Kwargs:
            comp : int
                Components of the integrals, e.g. int1e_ipovlp_sph has 3 components.
            hermi : int
                Symmetry of the integrals

                | 0 : no symmetry assumed (default)
                | 1 : hermitian
                | 2 : anti-hermitian

            grids : ndarray
                Coordinates of grids for the int1e_grids integrals

        Returns:
            ndarray of 1-electron integrals, can be either 2-dim or 3-dim, depending on comp

        Examples:

        >>> mol.build(atom='H 0 0 0; H 0 0 1.1', basis='sto-3g')
        >>> mol.intor('int1e_ipnuc_sph', comp=3) # <nabla i | V_nuc | j>
        [[[ 0.          0.        ]
          [ 0.          0.        ]]
         [[ 0.          0.        ]
          [ 0.          0.        ]]
         [[ 0.10289944  0.48176097]
          [-0.48176097 -0.10289944]]]
        >>> mol.intor('int1e_nuc_spinor')
        [[-1.69771092+0.j  0.00000000+0.j -0.67146312+0.j  0.00000000+0.j]
         [ 0.00000000+0.j -1.69771092+0.j  0.00000000+0.j -0.67146312+0.j]
         [-0.67146312+0.j  0.00000000+0.j -1.69771092+0.j  0.00000000+0.j]
         [ 0.00000000+0.j -0.67146312+0.j  0.00000000+0.j -1.69771092+0.j]]
        '''
        if not self._built:
            logger.warn(self, 'Warning: intor envs of %s not initialized.', self)
            # FIXME: Whether to check _built and call build?  ._bas and .basis
            # may not be consistent. calling .build() may leads to wrong intor env.
            #self.build(False, False)
        intor = self._add_suffix(intor)
        bas = self._bas
        env = self._env
        if 'ECP' in intor:
            assert (self._ecp is not None)
            bas = numpy.vstack((self._bas, self._ecpbas))
            env[AS_ECPBAS_OFFSET] = len(self._bas)
            env[AS_NECPBAS] = len(self._ecpbas)
            if shls_slice is None:
                shls_slice = (0, self.nbas, 0, self.nbas)
        elif '_grids' in intor:
            assert grids is not None
            env = numpy.append(env, grids.ravel())
            env[NGRIDS] = grids.shape[0]
            env[PTR_GRIDS] = env.size - grids.size
        return moleintor.getints(intor, self._atm, bas, env,
                                 shls_slice, comp, hermi, aosym, out=out)

    def _add_suffix(self, intor, cart=None):
        if not (intor[:4] == 'cint' or
                intor.endswith(('_sph', '_cart', '_spinor', '_ssc'))):
            if cart is None:
                cart = self.cart
            if cart:
                intor = intor + '_cart'
            else:
                intor = intor + '_sph'
        return intor

    def intor_symmetric(self, intor, comp=None, grids=None):
        '''One-electron integral generator. The integrals are assumed to be hermitian

        Args:
            intor : str
                Name of the 1-electron integral.  Ref to :func:`getints` for the
                complete list of available 1-electron integral names

        Kwargs:
            comp : int
                Components of the integrals, e.g. int1e_ipovlp_sph has 3 components.
            grids : ndarray
                Coordinates of grids for the int1e_grids integrals

        Returns:
            ndarray of 1-electron integrals, can be either 2-dim or 3-dim, depending on comp

        Examples:

        >>> mol.build(atom='H 0 0 0; H 0 0 1.1', basis='sto-3g')
        >>> mol.intor_symmetric('int1e_nuc_spinor')
        [[-1.69771092+0.j  0.00000000+0.j -0.67146312+0.j  0.00000000+0.j]
         [ 0.00000000+0.j -1.69771092+0.j  0.00000000+0.j -0.67146312+0.j]
         [-0.67146312+0.j  0.00000000+0.j -1.69771092+0.j  0.00000000+0.j]
         [ 0.00000000+0.j -0.67146312+0.j  0.00000000+0.j -1.69771092+0.j]]
        '''
        return self.intor(intor, comp, 1, aosym='s4', grids=grids)

    def intor_asymmetric(self, intor, comp=None, grids=None):
        '''One-electron integral generator. The integrals are assumed to be anti-hermitian

        Args:
            intor : str
                Name of the 1-electron integral.  Ref to :func:`getints` for the
                complete list of available 1-electron integral names

        Kwargs:
            comp : int
                Components of the integrals, e.g. int1e_ipovlp has 3 components.
            grids : ndarray
                Coordinates of grids for the int1e_grids integrals

        Returns:
            ndarray of 1-electron integrals, can be either 2-dim or 3-dim, depending on comp

        Examples:

        >>> mol.build(atom='H 0 0 0; H 0 0 1.1', basis='sto-3g')
        >>> mol.intor_asymmetric('int1e_nuc_spinor')
        [[-1.69771092+0.j  0.00000000+0.j  0.67146312+0.j  0.00000000+0.j]
         [ 0.00000000+0.j -1.69771092+0.j  0.00000000+0.j  0.67146312+0.j]
         [-0.67146312+0.j  0.00000000+0.j -1.69771092+0.j  0.00000000+0.j]
         [ 0.00000000+0.j -0.67146312+0.j  0.00000000+0.j -1.69771092+0.j]]
        '''
        return self.intor(intor, comp, 2, aosym='a4', grids=grids)

    @lib.with_doc(moleintor.getints_by_shell.__doc__)
    def intor_by_shell(self, intor, shells, comp=None, grids=None):
        intor = self._add_suffix(intor)
        if 'ECP' in intor:
            assert (self._ecp is not None)
            bas = numpy.vstack((self._bas, self._ecpbas))
            self._env[AS_ECPBAS_OFFSET] = len(self._bas)
            self._env[AS_NECPBAS] = len(self._ecpbas)
        else:
            bas = self._bas
        return moleintor.getints_by_shell(intor, shells, self._atm, bas,
                                          self._env, comp)

    eval_ao = eval_gto = eval_gto

    energy_nuc = energy_nuc
    def get_enuc(self):
        return self.enuc

    sph_labels = spheric_labels = sph_labels
    cart_labels = cart_labels
    ao_labels = ao_labels

    spinor_labels = spinor_labels

    search_ao_label = search_ao_label

    def search_shell_id(self, atm_id, l):
        return search_shell_id(self, atm_id, l)

    search_ao_nr = search_ao_nr
    search_ao_r = search_ao_r

    aoslice_by_atom = aoslice_nr_by_atom = offset_ao_by_atom = offset_nr_by_atom = aoslice_by_atom
    aoslice_2c_by_atom = offset_2c_by_atom = offset_2c_by_atom

    condense_to_shell = condense_to_shell
    get_overlap_cond = get_overlap_cond

    to_uncontracted_cartesian_basis = to_uncontracted_cartesian_basis

    __add__ = conc_mol

    def cart2sph_coeff(self, normalized='sp'):
        '''Transformation matrix that transforms Cartesian GTOs to spherical
        GTOs for all basis functions

        Kwargs:
            normalized : string or boolean
                How the Cartesian GTOs are normalized.  Except s and p functions,
                Cartesian GTOs do not have the universal normalization coefficients
                for the different components of the same shell.  The value of this
                argument can be one of 'sp', 'all', None.  'sp' means the Cartesian s
                and p basis are normalized.  'all' means all Cartesian functions are
                normalized.  None means none of the Cartesian functions are normalized.
                The default value 'sp' is the convention used by libcint library.

        Examples:

        >>> mol = gto.M(atom='H 0 0 0; F 0 0 1', basis='ccpvtz')
        >>> c = mol.cart2sph_coeff()
        >>> s0 = mol.intor('int1e_ovlp_sph')
        >>> s1 = c.T.dot(mol.intor('int1e_ovlp_cart')).dot(c)
        >>> print(abs(s1-s0).sum())
        >>> 4.58676826646e-15
        '''
        c2s_l = [cart2sph(l, normalized=normalized) for l in range(12)]
        c2s = []
        for ib in range(self.nbas):
            l = self.bas_angular(ib)
            for n in range(self.bas_nctr(ib)):
                c2s.append(c2s_l[l])
        return scipy.linalg.block_diag(*c2s)

    def sph2spinor_coeff(self):
        '''Transformation matrix that transforms real-spherical GTOs to spinor
        GTOs for all basis functions

        Examples:

        >>> mol = gto.M(atom='H 0 0 0; F 0 0 1', basis='ccpvtz')
        >>> ca, cb = mol.sph2spinor_coeff()
        >>> s0 = mol.intor('int1e_ovlp_spinor')
        >>> s1 = ca.conj().T.dot(mol.intor('int1e_ovlp_sph')).dot(ca)
        >>> s1+= cb.conj().T.dot(mol.intor('int1e_ovlp_sph')).dot(cb)
        >>> print(abs(s1-s0).max())
        >>> 6.66133814775e-16
        '''
        from pyscf.symm import sph
        return sph.sph2spinor_coeff(self)


    def apply(self, fn, *args, **kwargs):
        if callable(fn):
            return lib.StreamObject.apply(self, fn, *args, **kwargs)
        elif isinstance(fn, (str, unicode)):
            method = getattr(self, fn.upper())
            return method(*args, **kwargs)
        else:
            raise TypeError('First argument of .apply method must be a '
                            'function/class or a name (string) of a method.')

    def ao2mo(self, mo_coeffs, erifile=None, dataname='eri_mo', intor='int2e',
              **kwargs):
        '''Integral transformation for arbitrary orbitals and arbitrary
        integrals.  See more detalied documentation in func:`ao2mo.kernel`.

        Args:
            mo_coeffs (an np array or a list of arrays) : A matrix of orbital
                coefficients if it is a numpy ndarray, or four sets of orbital
                coefficients, corresponding to the four indices of (ij|kl).

        Kwargs:
            erifile (str or h5py File or h5py Group object) : The file/object
                to store the transformed integrals.  If not given, the return
                value is an array (in memory) of the transformed integrals.
            dataname : str
                *Note* this argument is effective if erifile is given.
                The dataset name in the erifile (ref the hierarchy of HDF5 format
                http://www.hdfgroup.org/HDF5/doc1.6/UG/09_Groups.html).  By assigning
                different dataname, the existed integral file can be reused.  If
                the erifile contains the specified dataname, the old integrals
                will be replaced by the new one under the key dataname.
            intor (str) : integral name Name of the 2-electron integral.  Ref
                to :func:`getints_by_shell`
                for the complete list of available 2-electron integral names

        Returns:
            An array of transformed integrals if erifile is not given.
            Otherwise, return the file/fileobject if erifile is assigned.


        Examples:

        >>> import pyscf
        >>> mol = pyscf.M(atom='O 0 0 0; H 0 1 0; H 0 0 1', basis='sto3g')
        >>> mo1 = numpy.random.random((mol.nao_nr(), 10))
        >>> mo2 = numpy.random.random((mol.nao_nr(), 8))

        >>> eri1 = mol.ao2mo(mo1)
        >>> print(eri1.shape)
        (55, 55)

        >>> eri1 = mol.ao2mo(mo1, compact=False)
        >>> print(eri1.shape)
        (100, 100)

        >>> eri1 = mol.ao2mo(eri, (mo1,mo2,mo2,mo2))
        >>> print(eri1.shape)
        (80, 36)

        >>> eri1 = mol.ao2mo(eri, (mo1,mo2,mo2,mo2), erifile='water.h5')
        '''
        from pyscf import ao2mo
        return ao2mo.kernel(self, mo_coeffs, erifile, dataname, intor, **kwargs)

    @contextlib.contextmanager
    def _TemporaryMoleContext(self, method, args, args_bak):
        '''Almost every method depends on the Mole environment. Ensure the
        modification in temporary environment being thread safe
        '''
        haslock = self._ctx_lock
        if haslock is None:
            self._ctx_lock = threading.RLock()

        with self._ctx_lock:
            method(*args)
            try:
                yield
            finally:
                method(*args_bak)
                if haslock is None:
                    self._ctx_lock = None

def _parse_nuc_mod(str_or_int_or_fn):
    nucmod = NUC_POINT
    if callable(str_or_int_or_fn):
        nucmod = str_or_int_or_fn
    elif (isinstance(str_or_int_or_fn, (str, unicode)) and
          str_or_int_or_fn[0].upper() == 'G'): # 'gauss_nuc'
        nucmod = NUC_GAUSS
    elif str_or_int_or_fn != 0:
        nucmod = NUC_GAUSS
    return nucmod

def _update_from_cmdargs_(mol):
    try:
        # Detect whether in Ipython shell
        __IPYTHON__  # noqa:
        return
    except Exception:
        pass

    if not mol._built: # parse cmdline args only once
        opts = cmd_args.cmd_args()

        if opts.verbose:
            mol.verbose = opts.verbose
        if opts.max_memory:
            mol.max_memory = opts.max_memory

        if opts.output:
            mol.output = opts.output


def from_zmatrix(atomstr):
    '''>>> a = """H
    H 1 2.67247631453057
    H 1 4.22555607338457 2 50.7684795164077
    H 1 2.90305235726773 2 79.3904651036893 3 6.20854462618583"""
    >>> for x in zmat2cart(a): print(x)
    ['H', array([ 0.,  0.,  0.])]
    ['H', array([ 2.67247631,  0.        ,  0.        ])]
    ['H', array([ 2.67247631,  0.        ,  3.27310166])]
    ['H', array([ 0.53449526,  0.30859098,  2.83668811])]
    '''
    from pyscf.symm import rotation_mat
    atomstr = atomstr.replace(';','\n').replace(',',' ')
    symbols = []
    coord = []
    min_items_per_line = 1
    for line_id, line in enumerate(atomstr.splitlines()):
        line = line.strip()
        if line and line[0] != '#':
            rawd = line.split()
            if len(rawd) < min_items_per_line:
                raise ValueError('Zmatrix format error at L%d %s' % (line_id, line))

            symbols.append(rawd[0])
            if len(rawd) < 3:
                coord.append(numpy.zeros(3))
                min_items_per_line = 3
            elif len(rawd) == 3:
                if DISABLE_EVAL:
                    coord.append(numpy.array((float(rawd[2]), 0, 0)))
                else:
                    coord.append(numpy.array((eval(rawd[2]), 0, 0)))
                min_items_per_line = 5
            elif len(rawd) == 5:
                if DISABLE_EVAL:
                    vals = rawd[1:]
                else:
                    vals = eval(','.join(rawd[1:]))
                bonda = int(vals[0]) - 1
                bond  = float(vals[1])
                anga  = int(vals[2]) - 1
                ang   = float(vals[3])/180*numpy.pi
                assert (ang >= 0)
                v1 = coord[anga] - coord[bonda]
                if not numpy.allclose(v1[:2], 0):
                    vecn = numpy.cross(v1, numpy.array((0.,0.,1.)))
                else: # on z
                    vecn = numpy.array((0.,0.,1.))
                rmat = rotation_mat(vecn, ang)
                c = numpy.dot(rmat, v1) * (bond/numpy.linalg.norm(v1))
                coord.append(coord[bonda]+c)
                min_items_per_line = 7
            else:
                if DISABLE_EVAL:
                    vals = rawd[1:]
                else:
                    vals = eval(','.join(rawd[1:]))
                bonda = int(vals[0]) - 1
                bond  = float(vals[1])
                anga  = int(vals[2]) - 1
                ang   = float(vals[3])/180*numpy.pi
                assert (ang >= 0 and ang <= numpy.pi)
                v1 = coord[anga] - coord[bonda]
                v1 /= numpy.linalg.norm(v1)
                if ang < 1e-7:
                    c = v1 * bond
                elif numpy.pi-ang < 1e-7:
                    c = -v1 * bond
                else:
                    diha  = int(vals[4]) - 1
                    dih   = float(vals[5])/180*numpy.pi
                    v2 = coord[diha] - coord[anga]
                    vecn = numpy.cross(v2, -v1)
                    vecn_norm = numpy.linalg.norm(vecn)
                    if vecn_norm < 1e-7:
                        if not numpy.allclose(v1[:2], 0):
                            vecn = numpy.cross(v1, numpy.array((0.,0.,1.)))
                        else: # on z
                            vecn = numpy.array((0.,0.,1.))
                        rmat = rotation_mat(vecn, ang)
                        c = numpy.dot(rmat, v1) * bond
                    else:
                        rmat = rotation_mat(v1, -dih)
                        vecn = numpy.dot(rmat, vecn) / vecn_norm
                        rmat = rotation_mat(vecn, ang)
                        c = numpy.dot(rmat, v1) * bond
                coord.append(coord[bonda]+c)
    atoms = list(zip([_atom_symbol(x) for x in symbols], coord))
    return atoms
zmat2cart = zmat = from_zmatrix

def cart2zmat(coord):
    '''>>> c = numpy.array((
    (0.000000000000,  1.889726124565,  0.000000000000),
    (0.000000000000,  0.000000000000, -1.889726124565),
    (1.889726124565, -1.889726124565,  0.000000000000),
    (1.889726124565,  0.000000000000,  1.133835674739)))
    >>> print(cart2zmat(c))
    1
    1 2.67247631453057
    1 4.22555607338457 2 50.7684795164077
    1 2.90305235726773 2 79.3904651036893 3 6.20854462618583
    '''
    zstr = []
    zstr.append('1')
    if len(coord) > 1:
        r1 = coord[1] - coord[0]
        nr1 = numpy.linalg.norm(r1)
        zstr.append('1 %.15g' % nr1)
    if len(coord) > 2:
        r2 = coord[2] - coord[0]
        nr2 = numpy.linalg.norm(r2)
        a = numpy.arccos(numpy.dot(r1,r2)/(nr1*nr2))
        zstr.append('1 %.15g 2 %.15g' % (nr2, a*180/numpy.pi))
    if len(coord) > 3:
        o0, o1, o2 = coord[:3]
        p0, p1, p2 = 1, 2, 3
        for k, c in enumerate(coord[3:]):
            r0 = c - o0
            nr0 = numpy.linalg.norm(r0)
            r1 = o1 - o0
            nr1 = numpy.linalg.norm(r1)
            a1 = numpy.arccos(numpy.dot(r0,r1)/(nr0*nr1))
            b0 = numpy.cross(r0, r1)
            nb0 = numpy.linalg.norm(b0)

            if abs(nb0) < 1e-7: # o0, o1, c in line
                a2 = 0
                zstr.append('%d %.15g %d %.15g %d %.15g' %
                            (p0, nr0, p1, a1*180/numpy.pi, p2, a2))
            else:
                b1 = numpy.cross(o2-o0, r1)
                nb1 = numpy.linalg.norm(b1)

                if abs(nb1) < 1e-7:  # o0 o1 o2 in line
                    a2 = 0
                    zstr.append('%d %.15g %d %.15g %d %.15g' %
                                (p0, nr0, p1, a1*180/numpy.pi, p2, a2))
                    o2 = c
                    p2 = 4 + k
                else:
                    if numpy.dot(numpy.cross(b1, b0), r1) < 0:
                        a2 = numpy.arccos(numpy.dot(b1, b0) / (nb0*nb1))
                    else:
                        a2 =-numpy.arccos(numpy.dot(b1, b0) / (nb0*nb1))
                    zstr.append('%d %.15g %d %.15g %d %.15g' %
                                (p0, nr0, p1, a1*180/numpy.pi, p2, a2*180/numpy.pi))

    return '\n'.join(zstr)

def dyall_nuc_mod(nuc_charge, nucprop={}):
    ''' Generate the nuclear charge distribution parameter zeta
    rho(r) = nuc_charge * Norm * exp(-zeta * r^2)

    Ref. L. Visscher and K. Dyall, At. Data Nucl. Data Tables, 67, 207 (1997)
    '''
    mass = nucprop.get('mass', elements.ISOTOPE_MAIN[nuc_charge])
    r = (0.836 * mass**(1./3) + 0.570) / 52917.7249
    zeta = 1.5 / (r**2)
    return zeta

def filatov_nuc_mod(nuc_charge, nucprop={}):
    ''' Generate the nuclear charge distribution parameter zeta
    rho(r) = nuc_charge * Norm * exp(-zeta * r^2)

    Ref. M. Filatov and D. Cremer, Theor. Chem. Acc. 108, 168 (2002)
         M. Filatov and D. Cremer, Chem. Phys. Lett. 351, 259 (2002)
    '''
    c = param.LIGHT_SPEED
    nuc_charge = charge(nuc_charge)
    r = (-0.263188*nuc_charge + 106.016974 + 138.985999/nuc_charge) / c**2
    zeta = 1 / (r**2)
    return zeta

def fakemol_for_charges(coords, expnt=1e16):
    '''Construct a fake Mole object that holds the charges on the given
    coordinates (coords).  The shape of the charge can be a normal
    distribution with the Gaussian exponent (expnt).
    '''
    nbas = coords.shape[0]
    fakeatm = numpy.zeros((nbas,ATM_SLOTS), dtype=numpy.int32)
    fakebas = numpy.zeros((nbas,BAS_SLOTS), dtype=numpy.int32)
    fakeenv = [0] * PTR_ENV_START
    ptr = PTR_ENV_START
    fakeatm[:,PTR_COORD] = numpy.arange(ptr, ptr+nbas*3, 3)
    fakeenv.append(coords.ravel())
    ptr += nbas*3
    fakebas[:,ATOM_OF] = numpy.arange(nbas)
    fakebas[:,NPRIM_OF] = 1
    fakebas[:,NCTR_OF] = 1
# approximate point charge with gaussian distribution exp(-1e16*r^2)
    fakebas[:,PTR_EXP] = ptr
    fakebas[:,PTR_COEFF] = ptr+1
    fakeenv.append([expnt, 1/(2*numpy.sqrt(numpy.pi)*gaussian_int(2,expnt))])
    ptr += 2
    fakemol = Mole()
    fakemol._atm = fakeatm
    fakemol._bas = fakebas
    fakemol._env = numpy.hstack(fakeenv)
    fakemol._built = True
    return fakemol

del (BASE)<|MERGE_RESOLUTION|>--- conflicted
+++ resolved
@@ -2473,16 +2473,14 @@
             # number of electrons are consistent.
             self.nelec
 
-<<<<<<< HEAD
         # reset nuclear energy
         self.enuc = None
-=======
+
         if not self.magmom:
             self.magmom = [0.,]*self.natm
         if self.spin == 0 and abs(numpy.sum(numpy.asarray(self.magmom)) - self.spin) > 1e-6:
             #don't check for unrestricted calcs.
             raise ValueError("mol.magmom is set incorrectly.")
->>>>>>> 2d2e15dc
 
         if self.symmetry:
             self._build_symmetry()
