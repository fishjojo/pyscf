#!/usr/bin/env python
# Copyright 2014-2021 The PySCF Developers. All Rights Reserved.
#
# Licensed under the Apache License, Version 2.0 (the "License");
# you may not use this file except in compliance with the License.
# You may obtain a copy of the License at
#
#     http://www.apache.org/licenses/LICENSE-2.0
#
# Unless required by applicable law or agreed to in writing, software
# distributed under the License is distributed on an "AS IS" BASIS,
# WITHOUT WARRANTIES OR CONDITIONS OF ANY KIND, either express or implied.
# See the License for the specific language governing permissions and
# limitations under the License.

import warnings
import copy
import numpy
import scipy.linalg
from pyscf import numpy as np
from pyscf import lib
from pyscf.lib import ops, stop_grad
from pyscf.lib import logger
from pyscf.gto import ATM_SLOTS, BAS_SLOTS, ATOM_OF, PTR_COORD
from pyscf.pbc.lib.kpts_helper import get_kconserv, get_kconserv3  # noqa
from pyscf import __config__

PYSCFAD = getattr(__config__, 'pyscfad', False)
FFT_ENGINE = getattr(__config__, 'pbc_tools_pbc_fft_engine', 'BLAS')

def _fftn_blas(f, mesh):
    Gx = numpy.fft.fftfreq(mesh[0])
    Gy = numpy.fft.fftfreq(mesh[1])
    Gz = numpy.fft.fftfreq(mesh[2])
    expRGx = numpy.exp(numpy.einsum('x,k->xk', -2j*numpy.pi*numpy.arange(mesh[0]), Gx))
    expRGy = numpy.exp(numpy.einsum('x,k->xk', -2j*numpy.pi*numpy.arange(mesh[1]), Gy))
    expRGz = numpy.exp(numpy.einsum('x,k->xk', -2j*numpy.pi*numpy.arange(mesh[2]), Gz))
    out = numpy.empty(f.shape, dtype=numpy.complex128)
    buf = numpy.empty(mesh, dtype=numpy.complex128)
    for i, fi in enumerate(f):
        buf[:] = fi.reshape(mesh)
        g = lib.dot(buf.reshape(mesh[0],-1).T, expRGx, c=out[i].reshape(-1,mesh[0]))
        g = lib.dot(g.reshape(mesh[1],-1).T, expRGy, c=buf.reshape(-1,mesh[1]))
        g = lib.dot(g.reshape(mesh[2],-1).T, expRGz, c=out[i].reshape(-1,mesh[2]))
    return out.reshape(-1, *mesh)

def _ifftn_blas(g, mesh):
    Gx = numpy.fft.fftfreq(mesh[0])
    Gy = numpy.fft.fftfreq(mesh[1])
    Gz = numpy.fft.fftfreq(mesh[2])
    expRGx = numpy.exp(numpy.einsum('x,k->xk', 2j*numpy.pi*numpy.arange(mesh[0]), Gx))
    expRGy = numpy.exp(numpy.einsum('x,k->xk', 2j*numpy.pi*numpy.arange(mesh[1]), Gy))
    expRGz = numpy.exp(numpy.einsum('x,k->xk', 2j*numpy.pi*numpy.arange(mesh[2]), Gz))
    out = numpy.empty(g.shape, dtype=numpy.complex128)
    buf = numpy.empty(mesh, dtype=numpy.complex128)
    for i, gi in enumerate(g):
        buf[:] = gi.reshape(mesh)
        f = lib.dot(buf.reshape(mesh[0],-1).T, expRGx, alpha=1./mesh[0], c=out[i].reshape(-1,mesh[0]))
        f = lib.dot(f.reshape(mesh[1],-1).T, expRGy, alpha=1./mesh[1], c=buf.reshape(-1,mesh[1]))
        f = lib.dot(f.reshape(mesh[2],-1).T, expRGz, alpha=1./mesh[2], c=out[i].reshape(-1,mesh[2]))
    return out.reshape(-1, *mesh)

if FFT_ENGINE == 'FFTW':
    # pyfftw is slower than numpy.fft in most cases
    try:
        import pyfftw
        pyfftw.interfaces.cache.enable()
        numpyroc = lib.num_threads()
        def _fftn_wrapper(a):
            return pyfftw.interfaces.numpy_fft.fftn(a, axes=(1,2,3), threads=numpyroc)
        def _ifftn_wrapper(a):
            return pyfftw.interfaces.numpy_fft.ifftn(a, axes=(1,2,3), threads=numpyroc)
    except ImportError:
        def _fftn_wrapper(a):
            return numpy.fft.fftn(a, axes=(1,2,3))
        def _ifftn_wrapper(a):
            return numpy.fft.ifftn(a, axes=(1,2,3))

elif FFT_ENGINE == 'NUMPY':
    def _fftn_wrapper(a):
        return numpy.fft.fftn(a, axes=(1,2,3))
    def _ifftn_wrapper(a):
        return numpy.fft.ifftn(a, axes=(1,2,3))

elif FFT_ENGINE == 'NUMPY+BLAS':
    _EXCLUDE = [17, 19, 23, 29, 31, 37, 41, 43, 47, 53, 59, 61, 67, 71, 73, 79,
                83, 89, 97,101,103,107,109,113,127,131,137,139,149,151,157,163,
                167,173,179,181,191,193,197,199,211,223,227,229,233,239,241,251,
                257,263,269,271,277,281,283,293]
    _EXCLUDE = set(_EXCLUDE + [n*2 for n in _EXCLUDE] + [n*3 for n in _EXCLUDE])
    def _fftn_wrapper(a):
        mesh = a.shape[1:]
        if mesh[0] in _EXCLUDE and mesh[1] in _EXCLUDE and mesh[2] in _EXCLUDE:
            return _fftn_blas(a, mesh)
        else:
            return numpy.fft.fftn(a, axes=(1,2,3))
    def _ifftn_wrapper(a):
        mesh = a.shape[1:]
        if mesh[0] in _EXCLUDE and mesh[1] in _EXCLUDE and mesh[2] in _EXCLUDE:
            return _ifftn_blas(a, mesh)
        else:
            return numpy.fft.ifftn(a, axes=(1,2,3))

#?elif:  # 'FFTW+BLAS'
else:  # 'BLAS'
    def _fftn_wrapper(a):
        mesh = a.shape[1:]
        return _fftn_blas(a, mesh)
    def _ifftn_wrapper(a):
        mesh = a.shape[1:]
        return _ifftn_blas(a, mesh)


def fft(f, mesh):
    '''Perform the 3D FFT from real (R) to reciprocal (G) space.

    After FFT, (u, v, w) -> (j, k, l).
    (jkl) is in the index order of Gv.

    FFT normalization factor is 1., as in MH and in `numpy.fft`.

    Args:
        f : (nx*ny*nz,) ndarray
            The function to be FFT'd, flattened to a 1D array corresponding
            to the index order of :func:`cartesian_prod`.
        mesh : (3,) ndarray of ints (= nx,ny,nz)
            The number G-vectors along each direction.

    Returns:
        (nx*ny*nz,) ndarray
            The FFT 1D array in same index order as Gv (natural order of
            numpy.fft).

    '''
    if f.size == 0:
        return numpy.zeros_like(f)

    f3d = f.reshape(-1, *mesh)
    assert (f3d.shape[0] == 1 or f[0].size == f3d[0].size)
    g3d = _fftn_wrapper(f3d)
    ngrids = numpy.prod(mesh)
    if f.ndim == 1 or (f.ndim == 3 and f.size == ngrids):
        return g3d.ravel()
    else:
        return g3d.reshape(-1, ngrids)

def ifft(g, mesh):
    '''Perform the 3D inverse FFT from reciprocal (G) space to real (R) space.

    Inverse FFT normalization factor is 1./N, same as in `numpy.fft` but
    **different** from MH (they use 1.).

    Args:
        g : (nx*ny*nz,) ndarray
            The function to be inverse FFT'd, flattened to a 1D array
            corresponding to the index order of `span3`.
        mesh : (3,) ndarray of ints (= nx,ny,nz)
            The number G-vectors along each direction.

    Returns:
        (nx*ny*nz,) ndarray
            The inverse FFT 1D array in same index order as Gv (natural order
            of numpy.fft).

    '''
    if g.size == 0:
        return numpy.zeros_like(g)

    g3d = g.reshape(-1, *mesh)
    assert (g3d.shape[0] == 1 or g[0].size == g3d[0].size)
    f3d = _ifftn_wrapper(g3d)
    ngrids = numpy.prod(mesh)
    if g.ndim == 1 or (g.ndim == 3 and g.size == ngrids):
        return f3d.ravel()
    else:
        return f3d.reshape(-1, ngrids)


def fftk(f, mesh, expmikr):
    r'''Perform the 3D FFT of a real-space function which is (periodic*e^{ikr}).

    fk(k+G) = \sum_r fk(r) e^{-i(k+G)r} = \sum_r [f(k)e^{-ikr}] e^{-iGr}
    '''
    return fft(f*expmikr, mesh)


def ifftk(g, mesh, expikr):
    r'''Perform the 3D inverse FFT of f(k+G) into a function which is (periodic*e^{ikr}).

    fk(r) = (1/Ng) \sum_G fk(k+G) e^{i(k+G)r} = (1/Ng) \sum_G [fk(k+G)e^{iGr}] e^{ikr}
    '''
    return ifft(g, mesh) * expikr


def get_coulG(cell, k=numpy.zeros(3), exx=False, mf=None, mesh=None, Gv=None,
              wrap_around=True, omega=None, **kwargs):
    '''Calculate the Coulomb kernel for all G-vectors, handling G=0 and exchange.

    Args:
        k : (3,) ndarray
            k-point
        exx : bool or str
            Whether this is an exchange matrix element.
        mf : instance of :class:`SCF`

    Returns:
        coulG : (ngrids,) ndarray
            The Coulomb kernel.
        mesh : (3,) ndarray of ints (= nx,ny,nz)
            The number G-vectors along each direction.
        omega : float
            Enable Coulomb kernel erf(|omega|*r12)/r12 if omega > 0
            and erfc(|omega|*r12)/r12 if omega < 0.
            Note this parameter is slightly different to setting cell.omega
            for the treatment of exxdiv (at G0).  cell.omega affects Ewald
            probe charge at G0. It is used mostly by RSH functionals for
            the long-range part of HF exchange. This parameter is used by
            range-separated JK builder and range-separated DF (and other
            range-separated integral methods) which require Ewald probe charge
            to be computed with regular Coulomb interaction (1/r12).
    '''
    exxdiv = exx
    if isinstance(exx, str):
        exxdiv = exx
    elif exx and mf is not None:
        exxdiv = mf.exxdiv

    if mesh is None:
        mesh = cell.mesh
    if 'gs' in kwargs:
        warnings.warn('cell.gs is deprecated.  It is replaced by cell.mesh,'
                      'the number of PWs (=2*gs+1) along each direction.')
        mesh = [2*n+1 for n in kwargs['gs']]
    if Gv is None:
        Gv = cell.get_Gv(mesh)

    if abs(k).sum() > 1e-9:
        kG = k + Gv
    else:
        kG = Gv

    equal2boundary = numpy.zeros(Gv.shape[0], dtype=bool)
    if wrap_around and abs(k).sum() > 1e-9:
        # Here we 'wrap around' the high frequency k+G vectors into their lower
        # frequency counterparts.  Important if you want the gamma point and k-point
        # answers to agree
        b = cell.reciprocal_vectors()
<<<<<<< HEAD
        box_edge = np.einsum('i,ij->ij', numpy.asarray(mesh)//2+0.5, b)
        box_edge_T = stop_grad(box_edge).T
        assert(all(numpy.linalg.solve(box_edge_T, stop_grad(k)).round(9).astype(int)==0))
        reduced_coords = numpy.linalg.solve(box_edge_T, stop_grad(kG).T).T.round(9)
=======
        box_edge = np.einsum('i,ij->ij', np.asarray(mesh)//2+0.5, b)
        assert (all(np.linalg.solve(box_edge.T, k).round(9).astype(int)==0))
        reduced_coords = np.linalg.solve(box_edge.T, kG.T).T.round(9)
>>>>>>> c0c4dbcb
        on_edge = reduced_coords.astype(int)
        if cell.dimension >= 1:
            equal2boundary |= reduced_coords[:,0] == 1
            equal2boundary |= reduced_coords[:,0] ==-1
            vx = 2 * box_edge[0]
            kG = ops.index_add(kG, ops.index[on_edge[:,0]== 1], -vx)
            kG = ops.index_add(kG, ops.index[on_edge[:,0]==-1],  vx)
        if cell.dimension >= 2:
            equal2boundary |= reduced_coords[:,1] == 1
            equal2boundary |= reduced_coords[:,1] ==-1
            vy = 2 * box_edge[1]
            kG = ops.index_add(kG, ops.index[on_edge[:,1]== 1], -vy)
            kG = ops.index_add(kG, ops.index[on_edge[:,1]==-1],  vy)
        if cell.dimension == 3:
            equal2boundary |= reduced_coords[:,2] == 1
            equal2boundary |= reduced_coords[:,2] ==-1
            vz = 2 * box_edge[2]
            kG = ops.index_add(kG, ops.index[on_edge[:,2]== 1], -vz)
            kG = ops.index_add(kG, ops.index[on_edge[:,2]==-1],  vz)

    absG2 = np.einsum('gi,gi->g', kG, kG)

    if getattr(mf, 'kpts', None) is not None:
        kpts = mf.kpts
    else:
        kpts = k.reshape(1,3)
    Nk = len(kpts)

    if exxdiv == 'vcut_sph':  # PRB 77 193110
        Rc = (3*Nk*cell.vol/(4*numpy.pi))**(1./3)
        with numpy.errstate(divide='ignore',invalid='ignore'):
            coulG = 4*numpy.pi/absG2*(1.0 - numpy.cos(numpy.sqrt(absG2)*Rc))
        coulG[absG2==0] = 4*numpy.pi*0.5*Rc**2

        if cell.dimension < 3:
            raise NotImplementedError

    elif exxdiv == 'vcut_ws':  # PRB 87, 165122
        assert (cell.dimension == 3)
        if not getattr(mf, '_ws_exx', None):
            mf._ws_exx = precompute_exx(cell, kpts)
        exx_alpha = mf._ws_exx['alpha']
        exx_kcell = mf._ws_exx['kcell']
        exx_q = mf._ws_exx['q']
        exx_vq = mf._ws_exx['vq']

        with numpy.errstate(divide='ignore',invalid='ignore'):
            coulG = 4*numpy.pi/absG2*(1.0 - numpy.exp(-absG2/(4*exx_alpha**2)))
        coulG[absG2==0] = numpy.pi / exx_alpha**2
        # Index k+Gv into the precomputed vq and add on
        gxyz = numpy.dot(kG, exx_kcell.lattice_vectors().T)/(2*numpy.pi)
        gxyz = gxyz.round(decimals=6).astype(int)
        mesh = numpy.asarray(exx_kcell.mesh)
        gxyz = (gxyz + mesh)%mesh
        qidx = (gxyz[:,0]*mesh[1] + gxyz[:,1])*mesh[2] + gxyz[:,2]
        #qidx = [numpy.linalg.norm(exx_q-kGi,axis=1).argmin() for kGi in kG]
        maxqv = abs(exx_q).max(axis=0)
        is_lt_maxqv = (abs(kG) <= maxqv).all(axis=1)
        coulG = coulG.astype(exx_vq.dtype)
        coulG[is_lt_maxqv] += exx_vq[qidx[is_lt_maxqv]]

        if cell.dimension < 3:
            raise NotImplementedError

    else:
        # Ewald probe charge method to get the leading term of the finite size
        # error in exchange integrals

        G0_idx = np.where(absG2==0)[0]
        if cell.dimension != 2 or cell.low_dim_ft_type == 'inf_vacuum':
            #with numpy.errstate(divide='ignore'):
            #    coulG = 4*numpy.pi/absG2
            #    coulG = ops.index_update(coulG, ops.index[G0_idx], 0)
            coulG = 4*numpy.pi/np.where(absG2>1e-16, absG2, 1e200)

        elif cell.dimension == 2:
            # The following 2D analytical fourier transform is taken from:
            # R. Sundararaman and T. Arias PRB 87, 2013
            b = cell.reciprocal_vectors()
            Ld2 = numpy.pi/numpy.linalg.norm(b[2])
            Gz = kG[:,2]
            Gp = numpy.linalg.norm(kG[:,:2], axis=1)
            weights = 1. - numpy.cos(Gz*Ld2) * numpy.exp(-Gp*Ld2)
            with numpy.errstate(divide='ignore', invalid='ignore'):
                coulG = weights*4*numpy.pi/absG2
            if len(G0_idx) > 0:
                coulG[G0_idx] = -2*numpy.pi*Ld2**2 #-pi*L_z^2/2

        elif cell.dimension == 1:
            logger.warn(cell, 'No method for PBC dimension 1, dim-type %s.'
                        '  cell.low_dim_ft_type="inf_vacuum"  should be set.',
                        cell.low_dim_ft_type)
            raise NotImplementedError

            # Carlo A. Rozzi, PRB 73, 205119 (2006)
            a = cell.lattice_vectors()
            # Rc is the cylindrical radius
            Rc = numpy.sqrt(cell.vol / numpy.linalg.norm(a[0])) / 2
            Gx = abs(kG[:,0])
            Gp = numpy.linalg.norm(kG[:,1:], axis=1)
            with numpy.errstate(divide='ignore', invalid='ignore'):
                weights = 1 + Gp*Rc * scipy.special.j1(Gp*Rc) * scipy.special.k0(Gx*Rc)
                weights -= Gx*Rc * scipy.special.j0(Gp*Rc) * scipy.special.k1(Gx*Rc)
                coulG = 4*numpy.pi/absG2 * weights
                # TODO: numerical integation
                # coulG[Gx==0] = -4*numpy.pi * (dr * r * scipy.special.j0(Gp*r) * numpy.log(r)).sum()
            if len(G0_idx) > 0:
                coulG[G0_idx] = -numpy.pi*Rc**2 * (2*numpy.log(Rc) - 1)

        # The divergent part of periodic summation of (ii|ii) integrals in
        # Coulomb integrals were cancelled out by electron-nucleus
        # interaction. The periodic part of (ii|ii) in exchange cannot be
        # cancelled out by Coulomb integrals. Its leading term is calculated
        # using Ewald probe charge (the function madelung below)
        if cell.dimension > 0 and exxdiv == 'ewald' and len(G0_idx) > 0:
            coulG[G0_idx] += Nk*cell.vol*madelung(cell, kpts)

    if equal2boundary.sum() > 1e-9:
        coulG = ops.index_update(coulG, ops.index[equal2boundary], 0)

    # Scale the coulG kernel for attenuated Coulomb integrals.
    # * omega is used by RangeSeparatedJKBuilder which requires ewald probe charge
    # being evaluated with regular Coulomb interaction (1/r12).
    # * cell.omega, which affects the ewald probe charge, is often set by
    # DFT-RSH functionals to build long-range HF-exchange for erf(omega*r12)/r12
    if omega is not None:
        if omega > 0:
            # long range part
            coulG *= np.exp(-.25/omega**2 * absG2)
        elif omega < 0:
            # short range part
            coulG *= (1 - np.exp(-.25/omega**2 * absG2))
    elif cell.omega > 0:
        coulG *= np.exp(-.25/cell.omega**2 * absG2)
    elif cell.omega < 0:
        raise NotImplementedError

    return coulG

def precompute_exx(cell, kpts):
    from pyscf.pbc import gto as pbcgto
    from pyscf.pbc.dft import gen_grid
    log = lib.logger.Logger(cell.stdout, cell.verbose)
    log.debug("# Precomputing Wigner-Seitz EXX kernel")
    Nk = get_monkhorst_pack_size(cell, kpts)
    log.debug("# Nk = %s", Nk)

    kcell = pbcgto.Cell()
    kcell.atom = 'H 0. 0. 0.'
    kcell.spin = 1
    kcell.unit = 'B'
    kcell.verbose = 0
    kcell.a = cell.lattice_vectors() * Nk
    Lc = 1.0/lib.norm(numpy.linalg.inv(kcell.a), axis=0)
    log.debug("# Lc = %s", Lc)
    Rin = Lc.min() / 2.0
    log.debug("# Rin = %s", Rin)
    # ASE:
    alpha = 5./Rin # sqrt(-ln eps) / Rc, eps ~ 10^{-11}
    log.info("WS alpha = %s", alpha)
    kcell.mesh = numpy.array([4*int(L*alpha*3.0) for L in Lc])  # ~ [120,120,120]
    # QE:
    #alpha = 3./Rin * numpy.sqrt(0.5)
    #kcell.mesh = (4*alpha*numpy.linalg.norm(kcell.a,axis=1)).astype(int)
    log.debug("# kcell.mesh FFT = %s", kcell.mesh)
    rs = kcell.get_uniform_grids(wrap_around=False)
    kngs = len(rs)
    log.debug("# kcell kngs = %d", kngs)
    corners_coord = lib.cartesian_prod(([0, 1], [0, 1], [0, 1]))
    corners = numpy.dot(corners_coord, kcell.a)
    #vR = numpy.empty(kngs)
    #for i, rv in enumerate(rs):
    #    # Minimum image convention to corners of kcell parallelepiped
    #    r = lib.norm(rv-corners, axis=1).min()
    #    if numpy.isclose(r, 0.):
    #        vR[i] = 2*alpha / numpy.sqrt(numpy.pi)
    #    else:
    #        vR[i] = scipy.special.erf(alpha*r) / r
    r = numpy.min([lib.norm(rs-c, axis=1) for c in corners], axis=0)
    vR = scipy.special.erf(alpha*r) / (r+1e-200)
    vR[r<1e-9] = 2*alpha / numpy.sqrt(numpy.pi)
    vG = (kcell.vol/kngs) * fft(vR, kcell.mesh)

    if abs(vG.imag).max() > 1e-6:
        # vG should be real in regular lattice. If imaginary part is observed,
        # this probably means a ws cell was built from a unconventional
        # lattice. The SR potential erfc(alpha*r) for the charge in the center
        # of ws cell decays to the region out of ws cell. The Ewald-sum based
        # on the minimum image convention cannot be used to build the kernel
        # Eq (12) of PRB 87, 165122
        raise RuntimeError('Unconventional lattice was found')

    ws_exx = {'alpha': alpha,
              'kcell': kcell,
              'q'    : kcell.Gv,
              'vq'   : vG.real.copy()}
    log.debug("# Finished precomputing")
    return ws_exx


def madelung(cell, kpts):
    Nk = get_monkhorst_pack_size(cell, kpts)
    ecell = copy.copy(cell)
    if hasattr(ecell, "coords"):
        ecell.coords = None
    ecell._atm = numpy.array([[1, cell._env.size, 0, 0, 0, 0]])
    ecell._env = numpy.append(cell._env, [0., 0., 0.])
    ecell.unit = 'B'
    #ecell.verbose = 0
    ecell.a = numpy.einsum('xi,x->xi', cell.lattice_vectors(), Nk)
    ecell.mesh = numpy.asarray(cell.mesh) * Nk

    if cell.omega == 0:
        return -2*ecell.ewald()

    else:
        # cell.ewald function does not use the Coulomb kernel function
        # get_coulG. When computing the nuclear interactions with attenuated
        # Coulomb operator, the Ewald summation technique is not needed
        # because the Coulomb kernel 4pi/G^2*exp(-G^2/4/omega**2) decays
        # quickly.
        Gv, Gvbase, weights = ecell.get_Gv_weights(ecell.mesh)
        coulG = get_coulG(ecell, Gv=Gv)
<<<<<<< HEAD
        ZSI = numpy.einsum("i,ij->j", ecell.atom_charges(), ecell.get_SI(Gv))
        return -numpy.einsum('i,i,i->', ZSI.conj(), ZSI, coulG*weights).real


def get_monkhorst_pack_size(cell, kpts):
    skpts = cell.get_scaled_kpts(kpts).round(decimals=6)
    Nk = numpy.array([len(numpy.unique(ki)) for ki in skpts.T])
=======
        ZSI = np.einsum("i,ij->j", ecell.atom_charges(), ecell.get_SI(Gv))
        return 2*cell.omega/np.pi**0.5-np.einsum('i,i,i->', ZSI.conj(), ZSI, coulG*weights).real


def get_monkhorst_pack_size(cell, kpts, tol=1e-5):
    kpts = np.reshape(kpts, (-1,3))
    min_tol = tol
    assert kpts.shape[0] < 1/min_tol
    if kpts.shape[0] == 1:
        Nk = np.array([1,1,1])
    else:
        tol = max(10**(-int(-np.log10(1/kpts.shape[0]))-2), min_tol)
        skpts = cell.get_scaled_kpts(kpts)
        Nk = np.array([np.count_nonzero(abs(ski[1:]-ski[:-1]) > tol) + 1
                       for ski in np.sort(skpts.T)])
>>>>>>> c0c4dbcb
    return Nk


def get_lattice_Ls(cell, nimgs=None, rcut=None, dimension=None, discard=True):
    '''Get the (Cartesian, unitful) lattice translation vectors for nearby images.
    The translation vectors can be used for the lattice summation.'''
    a = cell.lattice_vectors()
    b = cell.reciprocal_vectors(norm_to=1)
    heights_inv = lib.norm(stop_grad(b), axis=1)

    if nimgs is None:
        if rcut is None:
            rcut = cell.rcut
        # For atoms outside the cell, distance between certain basis of nearby
        # images may be smaller than rcut threshold even the corresponding Ls is
        # larger than rcut. The boundary penalty ensures that Ls would be able to
        # cover the basis that sitting out of the cell.
        # See issue https://github.com/pyscf/pyscf/issues/1017
<<<<<<< HEAD
        scaled_atom_coords = stop_grad(cell.atom_coords()).dot(stop_grad(b).T)
        boundary_penalty = numpy.max([abs(scaled_atom_coords).max(axis=0),
                                      abs(1 - scaled_atom_coords).max(axis=0)], axis=0)
        nimgs = numpy.ceil(rcut * heights_inv + boundary_penalty).astype(int)
=======
        boundary_penalty = 0
        scaled_atom_coords = cell.atom_coords().dot(b.T)
        if len(scaled_atom_coords) > 0:
            boundary_penalty = np.max([abs(scaled_atom_coords).max(axis=0),
                                       abs(1 - scaled_atom_coords).max(axis=0)], axis=0)
        nimgs = np.ceil(rcut * heights_inv + boundary_penalty).astype(int)
>>>>>>> c0c4dbcb
    else:
        rcut = max((numpy.asarray(nimgs))/heights_inv)

    if dimension is None:
        dimension = cell.dimension
    if dimension == 0:
        nimgs = [0, 0, 0]
    elif dimension == 1:
        nimgs = [nimgs[0], 0, 0]
    elif dimension == 2:
        nimgs = [nimgs[0], nimgs[1], 0]

    Ts = lib.cartesian_prod((numpy.arange(-nimgs[0], nimgs[0]+1),
                             numpy.arange(-nimgs[1], nimgs[1]+1),
                             numpy.arange(-nimgs[2], nimgs[2]+1)))
    Ls = np.dot(Ts, a)
    if discard:
<<<<<<< HEAD
        Ls = _discard_edge_images(cell, Ls, rcut)
    if PYSCFAD:
        return np.asarray(Ls)
    else:
        return numpy.asarray(Ls, order='C')
=======
        Ls = _discard_edge_images(cell, Ls, rcut, dimension)
    return np.asarray(Ls, order='C')
>>>>>>> c0c4dbcb

def _discard_edge_images(cell, Ls, rcut, dimension):
    '''
    Discard images if no basis in the image would contribute to lattice sum.
    '''
<<<<<<< HEAD
    if rcut <= 0:
        return numpy.zeros((1, 3))

    a = stop_grad(cell.lattice_vectors())
    scaled_atom_coords = numpy.linalg.solve(a.T, stop_grad(cell.atom_coords()).T).T
    atom_boundary_max = scaled_atom_coords.max(axis=0)
    atom_boundary_min = scaled_atom_coords.min(axis=0)
=======
    if cell.dimension == 0 or rcut <= 0:
        return np.zeros((1, 3))

    a = cell.lattice_vectors()
    scaled_atom_coords = np.linalg.solve(a.T, cell.atom_coords().T).T
    atom_boundary_max = scaled_atom_coords[:,:dimension].max(axis=0)
    atom_boundary_min = scaled_atom_coords[:,:dimension].min(axis=0)
    if (np.any(atom_boundary_max > 1) or np.any(atom_boundary_min < -1)):
        logger.warn(cell, 'Atoms found very far from the primitive cell. '
                    'Atom coordinates may be error.')
        atom_boundary_max[atom_boundary_max > 1] = 1
        atom_boundary_min[atom_boundary_min <-1] = -1
>>>>>>> c0c4dbcb
    # ovlp_penalty ensures the overlap integrals for atoms in the adjcent
    # images are converged.
    ovlp_penalty = atom_boundary_max - atom_boundary_min
    # atom_boundary_min-1 ensures the values of basis at the grids on the edge
    # of the primitive cell converged
<<<<<<< HEAD
    boundary_max = numpy.ceil(numpy.max([atom_boundary_max  ,  ovlp_penalty], axis=0)).astype(int)
    boundary_min = numpy.floor(numpy.min([atom_boundary_min-1, -ovlp_penalty], axis=0)).astype(int)
    penalty_x = numpy.arange(boundary_min[0], boundary_max[0]+1)
    penalty_y = numpy.arange(boundary_min[1], boundary_max[1]+1)
    penalty_z = numpy.arange(boundary_min[2], boundary_max[2]+1)
=======
    boundary_max = np.ceil(np.max([atom_boundary_max  ,  ovlp_penalty], axis=0)).astype(int)
    boundary_min = np.floor(np.min([atom_boundary_min-1, -ovlp_penalty], axis=0)).astype(int)
    penalty_x = penalty_y = penalty_z = [0]
    if dimension == 1:
        penalty_x = np.arange(boundary_min[0], boundary_max[0]+1)
    elif dimension == 2:
        penalty_x = np.arange(boundary_min[0], boundary_max[0]+1)
        penalty_y = np.arange(boundary_min[1], boundary_max[1]+1)
    else:
        penalty_x = np.arange(boundary_min[0], boundary_max[0]+1)
        penalty_y = np.arange(boundary_min[1], boundary_max[1]+1)
        penalty_z = np.arange(boundary_min[2], boundary_max[2]+1)
>>>>>>> c0c4dbcb
    shifts = lib.cartesian_prod([penalty_x, penalty_y, penalty_z]).dot(a)
    Ls_mask = (numpy.linalg.norm(stop_grad(Ls) + shifts[:,None,:], axis=2) < rcut).any(axis=0)
    # cell0 (Ls == 0) should always be included.
    Ls_mask[len(Ls)//2] = True
    return Ls[Ls_mask]


<<<<<<< HEAD
def super_cell(cell, ncopy):
    '''Create an ncopy[0] x ncopy[1] x ncopy[2] supercell of the inumpyut cell
=======
def super_cell(cell, ncopy, wrap_around=False):
    '''Create an ncopy[0] x ncopy[1] x ncopy[2] supercell of the input cell
>>>>>>> c0c4dbcb
    Note this function differs from :fun:`cell_plus_imgs` that cell_plus_imgs
    creates images in both +/- direction.

    Args:
        cell : instance of :class:`Cell`
        ncopy : (3,) array
        wrap_around : bool
            Put the original cell centered on the super cell. It has the
            effects corresponding to the parameter wrap_around of
            cell.make_kpts.

    Returns:
        supcell : instance of :class:`Cell`
    '''
    a = cell.lattice_vectors()
    #:supcell.atom = []
    #:for Lx in range(ncopy[0]):
    #:    for Ly in range(ncopy[1]):
    #:        for Lz in range(ncopy[2]):
    #:            # Using cell._atom guarantees coord is in Bohr
    #:            for atom, coord in cell._atom:
    #:                L = numpy.dot([Lx, Ly, Lz], a)
    #:                supcell.atom.append([atom, coord + L])
<<<<<<< HEAD
    Ts = lib.cartesian_prod((numpy.arange(ncopy[0]),
                             numpy.arange(ncopy[1]),
                             numpy.arange(ncopy[2])))
    Ls = numpy.dot(Ts, a)
    supcell = cell.copy()
    supcell.a = numpy.einsum('i,ij->ij', ncopy, a)
    supcell.mesh = numpy.array([ncopy[0]*cell.mesh[0],
                             ncopy[1]*cell.mesh[1],
                             ncopy[2]*cell.mesh[2]])
=======
    xs = np.arange(ncopy[0])
    ys = np.arange(ncopy[1])
    zs = np.arange(ncopy[2])
    if wrap_around:
        xs[(ncopy[0]+1)//2:] -= ncopy[0]
        ys[(ncopy[1]+1)//2:] -= ncopy[1]
        zs[(ncopy[2]+1)//2:] -= ncopy[2]
    Ts = lib.cartesian_prod((xs, ys, zs))
    Ls = np.dot(Ts, a)
    supcell = copy.copy(cell)
    supcell.a = np.einsum('i,ij->ij', ncopy, a)
    supcell.mesh = np.asarray(ncopy) * np.asarray(cell.mesh)
>>>>>>> c0c4dbcb
    return _build_supcell_(supcell, cell, Ls)


def cell_plus_imgs(cell, nimgs):
    '''Create a supercell via nimgs[i] in each +/- direction, as in get_lattice_Ls().
    Note this function differs from :fun:`super_cell` that super_cell only
    stacks the images in + direction.

    Args:
        cell : instance of :class:`Cell`
        nimgs : (3,) array

    Returns:
        supcell : instance of :class:`Cell`
    '''
    a = cell.lattice_vectors()
<<<<<<< HEAD
    Ts = lib.cartesian_prod((numpy.arange(-nimgs[0], nimgs[0]+1),
                             numpy.arange(-nimgs[1], nimgs[1]+1),
                             numpy.arange(-nimgs[2], nimgs[2]+1)))
    Ls = numpy.dot(Ts, a)
    supcell = cell.copy()
    supcell.a = numpy.einsum('i,ij->ij', nimgs, a)
    supcell.mesh = numpy.array([(nimgs[0]*2+1)*cell.mesh[0],
=======
    Ts = lib.cartesian_prod((np.arange(-nimgs[0], nimgs[0]+1),
                             np.arange(-nimgs[1], nimgs[1]+1),
                             np.arange(-nimgs[2], nimgs[2]+1)))
    Ls = np.dot(Ts, a)
    supcell = copy.copy(cell)
    supcell.a = np.einsum('i,ij->ij', nimgs, a)
    supcell.mesh = np.array([(nimgs[0]*2+1)*cell.mesh[0],
>>>>>>> c0c4dbcb
                             (nimgs[1]*2+1)*cell.mesh[1],
                             (nimgs[2]*2+1)*cell.mesh[2]])
    return _build_supcell_(supcell, cell, Ls)

def _build_supcell_(supcell, cell, Ls):
    '''
    Construct supcell ._env directly without calling supcell.build() method.
    This reserves the basis contraction coefficients defined in cell
    '''
    nimgs = len(Ls)
    symbs = [atom[0] for atom in cell._atom] * nimgs
    coords = Ls.reshape(-1,1,3) + cell.atom_coords()
    supcell.atom = supcell._atom = list(zip(symbs, coords.reshape(-1,3).tolist()))
    supcell.unit = 'B'

<<<<<<< HEAD
    # Do not call supcell.build() since it may normalize the basis contraction
    # coefficients
    _env = numpy.append(cell._env, coords.ravel())
    _atm = numpy.repeat(cell._atm[None,:,:], nimgs, axis=0)
=======
    # Do not call supcell.build() to initialize supcell since it may normalize
    # the basis contraction coefficients

    # preserves environments defined in cell._env (e.g. omega, gauge origin)
    _env = np.append(cell._env, coords.ravel())
    _atm = np.repeat(cell._atm[None,:,:], nimgs, axis=0)
>>>>>>> c0c4dbcb
    _atm = _atm.reshape(-1, ATM_SLOTS)
    # Point to the corrdinates appended to _env
    _atm[:,PTR_COORD] = cell._env.size + numpy.arange(nimgs * cell.natm) * 3

    _bas = numpy.repeat(cell._bas[None,:,:], nimgs, axis=0)
    # For atom pointers in each image, shift natm*image_id
    _bas[:,:,ATOM_OF] += numpy.arange(nimgs)[:,None] * cell.natm

    supcell._atm = numpy.asarray(_atm, dtype=numpy.int32)
    supcell._bas = numpy.asarray(_bas.reshape(-1, BAS_SLOTS), dtype=numpy.int32)
    supcell._env = _env
    return supcell


def cutoff_to_mesh(a, cutoff):
    r'''
    Convert KE cutoff to FFT-mesh

        uses KE = k^2 / 2, where k_max ~ \pi / grid_spacing

    Args:
        a : (3,3) ndarray
            The real-space cell lattice vectors. Each row represents a
            lattice vector.
        cutoff : float
            KE energy cutoff in a.u.

    Returns:
        mesh : (3,) array
    '''
<<<<<<< HEAD
    b = 2 * numpy.pi * numpy.linalg.inv(a.T)
    cutoff = cutoff * _cubic2nonorth_factor(a)
    mesh = numpy.ceil(numpy.sqrt(2*cutoff)/lib.norm(b, axis=1) * 2).astype(int)
=======
    # Let E(mesh_x) = min_{y, z}(|mesh_x*b[0]+y*b[1]+z*b[2]|^2)
    # Search largest mesh_x requiring E(mesh_x) <= 2*cutoff
    b = 2 * np.pi * np.linalg.inv(a.T)
    c = b.dot(b.T)
    # r is the ratio between G of each direction when E(mesh) reaches minimum
    r = np.linalg.inv(c) / np.linalg.det(c)
    r /= r.diagonal()[:,None]
    Gmax = (2*cutoff / (np.linalg.norm(r.dot(b), axis=1)**2))**.5
    # off-diagonal r may be > 1, means that the ke_cutoff is limited by the
    # off-diagonal part
    # e.g r[:,2] = [1, .5, 1.2], Gx = max(Gx, Gy*.5, Gz*1.2)
    Gmax = (r * Gmax[:,None]).max(axis=0)
    mesh = np.ceil(Gmax).astype(int) * 2 + 1
>>>>>>> c0c4dbcb
    return mesh

def mesh_to_cutoff(a, mesh):
    '''
    Convert #grid points to KE cutoff
    '''
<<<<<<< HEAD
    b = 2 * numpy.pi * numpy.linalg.inv(a.T)
    Gmax = lib.norm(b, axis=1) * numpy.asarray(mesh) * .5
    ke_cutoff = Gmax**2/2
    # scale down Gmax to get the real energy cutoff for non-orthogonal lattice
    return ke_cutoff / _cubic2nonorth_factor(a)

def _cubic2nonorth_factor(a):
    '''The factors to transform the energy cutoff from cubic lattice to
    non-orthogonal lattice. Energy cutoff is estimated based on cubic lattice.
    It needs to be rescaled for the non-orthogonal lattice to ensure that the
    minimal Gv vector in the reciprocal space is larger than the required
    energy cutoff.
    '''
    # Using ke_cutoff to set up a sphere, the sphere needs to be completely
    # inside the box defined by Gv vectors
    abase = a / numpy.linalg.norm(a, axis=1)[:,None]
    bbase = numpy.linalg.inv(abase.T)
    overlap = numpy.einsum('ix,ix->i', abase, bbase)
    return 1./overlap**2
=======
    # Let E(mesh_x) = min_{y, z}(|mesh_x*b[0]+y*b[1]+z*b[2]|^2)
    # Search min(E(mesh_x)/2) subject to mesh_x > mesh
    b = 2 * np.pi * np.linalg.inv(a.T)
    c = b.dot(b.T)
    # r is the ratio between G of each direction when E(mesh) reaches minimum
    r = np.linalg.inv(c) / np.linalg.det(c)
    r /= r.diagonal()[:,None]
    gs = (np.asarray(mesh) - 1) // 2
    # off-diagonal r may be > 1, means that the ke_cutoff is limited by the
    # off-diagonal part
    # e.g r[2] = [1.2, 1.2, 1], ke_cutoff_z = min(Gx/1.2, Gy/1.2, Gz)
    gs_eff = (gs / (r + 1e-100)).min(axis=1)
    Gmax = gs_eff * np.linalg.norm(r.dot(b), axis=1)
    ke_cutoff = Gmax**2 / 2
    return ke_cutoff
>>>>>>> c0c4dbcb

def cutoff_to_gs(a, cutoff):
    '''Deprecated.  Replaced by function cutoff_to_mesh.'''
    return [n//2 for n in cutoff_to_mesh(a, cutoff)]

def gs_to_cutoff(a, gs):
    '''Deprecated.  Replaced by function mesh_to_cutoff.'''
    return mesh_to_cutoff(a, [2*n+1 for n in gs])<|MERGE_RESOLUTION|>--- conflicted
+++ resolved
@@ -245,16 +245,10 @@
         # frequency counterparts.  Important if you want the gamma point and k-point
         # answers to agree
         b = cell.reciprocal_vectors()
-<<<<<<< HEAD
         box_edge = np.einsum('i,ij->ij', numpy.asarray(mesh)//2+0.5, b)
         box_edge_T = stop_grad(box_edge).T
-        assert(all(numpy.linalg.solve(box_edge_T, stop_grad(k)).round(9).astype(int)==0))
+        assert all(numpy.linalg.solve(box_edge_T, stop_grad(k)).round(9).astype(int)==0)
         reduced_coords = numpy.linalg.solve(box_edge_T, stop_grad(kG).T).T.round(9)
-=======
-        box_edge = np.einsum('i,ij->ij', np.asarray(mesh)//2+0.5, b)
-        assert (all(np.linalg.solve(box_edge.T, k).round(9).astype(int)==0))
-        reduced_coords = np.linalg.solve(box_edge.T, kG.T).T.round(9)
->>>>>>> c0c4dbcb
         on_edge = reduced_coords.astype(int)
         if cell.dimension >= 1:
             equal2boundary |= reduced_coords[:,0] == 1
@@ -478,31 +472,21 @@
         # quickly.
         Gv, Gvbase, weights = ecell.get_Gv_weights(ecell.mesh)
         coulG = get_coulG(ecell, Gv=Gv)
-<<<<<<< HEAD
         ZSI = numpy.einsum("i,ij->j", ecell.atom_charges(), ecell.get_SI(Gv))
-        return -numpy.einsum('i,i,i->', ZSI.conj(), ZSI, coulG*weights).real
-
-
-def get_monkhorst_pack_size(cell, kpts):
-    skpts = cell.get_scaled_kpts(kpts).round(decimals=6)
-    Nk = numpy.array([len(numpy.unique(ki)) for ki in skpts.T])
-=======
-        ZSI = np.einsum("i,ij->j", ecell.atom_charges(), ecell.get_SI(Gv))
-        return 2*cell.omega/np.pi**0.5-np.einsum('i,i,i->', ZSI.conj(), ZSI, coulG*weights).real
+        return 2*cell.omega/numpy.pi**0.5-numpy.einsum('i,i,i->', ZSI.conj(), ZSI, coulG*weights).real
 
 
 def get_monkhorst_pack_size(cell, kpts, tol=1e-5):
-    kpts = np.reshape(kpts, (-1,3))
+    kpts = numpy.reshape(stop_grad(kpts), (-1,3))
     min_tol = tol
     assert kpts.shape[0] < 1/min_tol
     if kpts.shape[0] == 1:
-        Nk = np.array([1,1,1])
-    else:
-        tol = max(10**(-int(-np.log10(1/kpts.shape[0]))-2), min_tol)
+        Nk = numpy.array([1,1,1])
+    else:
+        tol = max(10**(-int(-numpy.log10(1/kpts.shape[0]))-2), min_tol)
         skpts = cell.get_scaled_kpts(kpts)
-        Nk = np.array([np.count_nonzero(abs(ski[1:]-ski[:-1]) > tol) + 1
-                       for ski in np.sort(skpts.T)])
->>>>>>> c0c4dbcb
+        Nk = numpy.array([numpy.count_nonzero(abs(ski[1:]-ski[:-1]) > tol) + 1
+                         for ski in numpy.sort(skpts.T)])
     return Nk
 
 
@@ -521,19 +505,12 @@
         # larger than rcut. The boundary penalty ensures that Ls would be able to
         # cover the basis that sitting out of the cell.
         # See issue https://github.com/pyscf/pyscf/issues/1017
-<<<<<<< HEAD
+        boundary_penalty = 0
         scaled_atom_coords = stop_grad(cell.atom_coords()).dot(stop_grad(b).T)
-        boundary_penalty = numpy.max([abs(scaled_atom_coords).max(axis=0),
-                                      abs(1 - scaled_atom_coords).max(axis=0)], axis=0)
+        if len(scaled_atom_coords) > 0:
+            boundary_penalty = numpy.max([abs(scaled_atom_coords).max(axis=0),
+                                          abs(1 - scaled_atom_coords).max(axis=0)], axis=0)
         nimgs = numpy.ceil(rcut * heights_inv + boundary_penalty).astype(int)
-=======
-        boundary_penalty = 0
-        scaled_atom_coords = cell.atom_coords().dot(b.T)
-        if len(scaled_atom_coords) > 0:
-            boundary_penalty = np.max([abs(scaled_atom_coords).max(axis=0),
-                                       abs(1 - scaled_atom_coords).max(axis=0)], axis=0)
-        nimgs = np.ceil(rcut * heights_inv + boundary_penalty).astype(int)
->>>>>>> c0c4dbcb
     else:
         rcut = max((numpy.asarray(nimgs))/heights_inv)
 
@@ -551,68 +528,45 @@
                              numpy.arange(-nimgs[2], nimgs[2]+1)))
     Ls = np.dot(Ts, a)
     if discard:
-<<<<<<< HEAD
-        Ls = _discard_edge_images(cell, Ls, rcut)
+        Ls = _discard_edge_images(cell, Ls, rcut, dimension)
     if PYSCFAD:
         return np.asarray(Ls)
     else:
         return numpy.asarray(Ls, order='C')
-=======
-        Ls = _discard_edge_images(cell, Ls, rcut, dimension)
-    return np.asarray(Ls, order='C')
->>>>>>> c0c4dbcb
 
 def _discard_edge_images(cell, Ls, rcut, dimension):
     '''
     Discard images if no basis in the image would contribute to lattice sum.
     '''
-<<<<<<< HEAD
-    if rcut <= 0:
+    if cell.dimension == 0 or rcut <= 0:
         return numpy.zeros((1, 3))
 
     a = stop_grad(cell.lattice_vectors())
     scaled_atom_coords = numpy.linalg.solve(a.T, stop_grad(cell.atom_coords()).T).T
-    atom_boundary_max = scaled_atom_coords.max(axis=0)
-    atom_boundary_min = scaled_atom_coords.min(axis=0)
-=======
-    if cell.dimension == 0 or rcut <= 0:
-        return np.zeros((1, 3))
-
-    a = cell.lattice_vectors()
-    scaled_atom_coords = np.linalg.solve(a.T, cell.atom_coords().T).T
     atom_boundary_max = scaled_atom_coords[:,:dimension].max(axis=0)
     atom_boundary_min = scaled_atom_coords[:,:dimension].min(axis=0)
-    if (np.any(atom_boundary_max > 1) or np.any(atom_boundary_min < -1)):
+    if (numpy.any(atom_boundary_max > 1) or numpy.any(atom_boundary_min < -1)):
         logger.warn(cell, 'Atoms found very far from the primitive cell. '
                     'Atom coordinates may be error.')
         atom_boundary_max[atom_boundary_max > 1] = 1
         atom_boundary_min[atom_boundary_min <-1] = -1
->>>>>>> c0c4dbcb
     # ovlp_penalty ensures the overlap integrals for atoms in the adjcent
     # images are converged.
     ovlp_penalty = atom_boundary_max - atom_boundary_min
     # atom_boundary_min-1 ensures the values of basis at the grids on the edge
     # of the primitive cell converged
-<<<<<<< HEAD
     boundary_max = numpy.ceil(numpy.max([atom_boundary_max  ,  ovlp_penalty], axis=0)).astype(int)
     boundary_min = numpy.floor(numpy.min([atom_boundary_min-1, -ovlp_penalty], axis=0)).astype(int)
-    penalty_x = numpy.arange(boundary_min[0], boundary_max[0]+1)
-    penalty_y = numpy.arange(boundary_min[1], boundary_max[1]+1)
-    penalty_z = numpy.arange(boundary_min[2], boundary_max[2]+1)
-=======
-    boundary_max = np.ceil(np.max([atom_boundary_max  ,  ovlp_penalty], axis=0)).astype(int)
-    boundary_min = np.floor(np.min([atom_boundary_min-1, -ovlp_penalty], axis=0)).astype(int)
     penalty_x = penalty_y = penalty_z = [0]
     if dimension == 1:
-        penalty_x = np.arange(boundary_min[0], boundary_max[0]+1)
+        penalty_x = numpy.arange(boundary_min[0], boundary_max[0]+1)
     elif dimension == 2:
-        penalty_x = np.arange(boundary_min[0], boundary_max[0]+1)
-        penalty_y = np.arange(boundary_min[1], boundary_max[1]+1)
-    else:
-        penalty_x = np.arange(boundary_min[0], boundary_max[0]+1)
-        penalty_y = np.arange(boundary_min[1], boundary_max[1]+1)
-        penalty_z = np.arange(boundary_min[2], boundary_max[2]+1)
->>>>>>> c0c4dbcb
+        penalty_x = numpy.arange(boundary_min[0], boundary_max[0]+1)
+        penalty_y = numpy.arange(boundary_min[1], boundary_max[1]+1)
+    else:
+        penalty_x = numpy.arange(boundary_min[0], boundary_max[0]+1)
+        penalty_y = numpy.arange(boundary_min[1], boundary_max[1]+1)
+        penalty_z = numpy.arange(boundary_min[2], boundary_max[2]+1)
     shifts = lib.cartesian_prod([penalty_x, penalty_y, penalty_z]).dot(a)
     Ls_mask = (numpy.linalg.norm(stop_grad(Ls) + shifts[:,None,:], axis=2) < rcut).any(axis=0)
     # cell0 (Ls == 0) should always be included.
@@ -620,13 +574,8 @@
     return Ls[Ls_mask]
 
 
-<<<<<<< HEAD
-def super_cell(cell, ncopy):
-    '''Create an ncopy[0] x ncopy[1] x ncopy[2] supercell of the inumpyut cell
-=======
 def super_cell(cell, ncopy, wrap_around=False):
     '''Create an ncopy[0] x ncopy[1] x ncopy[2] supercell of the input cell
->>>>>>> c0c4dbcb
     Note this function differs from :fun:`cell_plus_imgs` that cell_plus_imgs
     creates images in both +/- direction.
 
@@ -650,17 +599,6 @@
     #:            for atom, coord in cell._atom:
     #:                L = numpy.dot([Lx, Ly, Lz], a)
     #:                supcell.atom.append([atom, coord + L])
-<<<<<<< HEAD
-    Ts = lib.cartesian_prod((numpy.arange(ncopy[0]),
-                             numpy.arange(ncopy[1]),
-                             numpy.arange(ncopy[2])))
-    Ls = numpy.dot(Ts, a)
-    supcell = cell.copy()
-    supcell.a = numpy.einsum('i,ij->ij', ncopy, a)
-    supcell.mesh = numpy.array([ncopy[0]*cell.mesh[0],
-                             ncopy[1]*cell.mesh[1],
-                             ncopy[2]*cell.mesh[2]])
-=======
     xs = np.arange(ncopy[0])
     ys = np.arange(ncopy[1])
     zs = np.arange(ncopy[2])
@@ -673,7 +611,6 @@
     supcell = copy.copy(cell)
     supcell.a = np.einsum('i,ij->ij', ncopy, a)
     supcell.mesh = np.asarray(ncopy) * np.asarray(cell.mesh)
->>>>>>> c0c4dbcb
     return _build_supcell_(supcell, cell, Ls)
 
 
@@ -690,15 +627,6 @@
         supcell : instance of :class:`Cell`
     '''
     a = cell.lattice_vectors()
-<<<<<<< HEAD
-    Ts = lib.cartesian_prod((numpy.arange(-nimgs[0], nimgs[0]+1),
-                             numpy.arange(-nimgs[1], nimgs[1]+1),
-                             numpy.arange(-nimgs[2], nimgs[2]+1)))
-    Ls = numpy.dot(Ts, a)
-    supcell = cell.copy()
-    supcell.a = numpy.einsum('i,ij->ij', nimgs, a)
-    supcell.mesh = numpy.array([(nimgs[0]*2+1)*cell.mesh[0],
-=======
     Ts = lib.cartesian_prod((np.arange(-nimgs[0], nimgs[0]+1),
                              np.arange(-nimgs[1], nimgs[1]+1),
                              np.arange(-nimgs[2], nimgs[2]+1)))
@@ -706,7 +634,6 @@
     supcell = copy.copy(cell)
     supcell.a = np.einsum('i,ij->ij', nimgs, a)
     supcell.mesh = np.array([(nimgs[0]*2+1)*cell.mesh[0],
->>>>>>> c0c4dbcb
                              (nimgs[1]*2+1)*cell.mesh[1],
                              (nimgs[2]*2+1)*cell.mesh[2]])
     return _build_supcell_(supcell, cell, Ls)
@@ -722,29 +649,22 @@
     supcell.atom = supcell._atom = list(zip(symbs, coords.reshape(-1,3).tolist()))
     supcell.unit = 'B'
 
-<<<<<<< HEAD
-    # Do not call supcell.build() since it may normalize the basis contraction
-    # coefficients
-    _env = numpy.append(cell._env, coords.ravel())
-    _atm = numpy.repeat(cell._atm[None,:,:], nimgs, axis=0)
-=======
     # Do not call supcell.build() to initialize supcell since it may normalize
     # the basis contraction coefficients
 
     # preserves environments defined in cell._env (e.g. omega, gauge origin)
     _env = np.append(cell._env, coords.ravel())
     _atm = np.repeat(cell._atm[None,:,:], nimgs, axis=0)
->>>>>>> c0c4dbcb
     _atm = _atm.reshape(-1, ATM_SLOTS)
     # Point to the corrdinates appended to _env
-    _atm[:,PTR_COORD] = cell._env.size + numpy.arange(nimgs * cell.natm) * 3
-
-    _bas = numpy.repeat(cell._bas[None,:,:], nimgs, axis=0)
+    _atm[:,PTR_COORD] = cell._env.size + np.arange(nimgs * cell.natm) * 3
+
+    _bas = np.repeat(cell._bas[None,:,:], nimgs, axis=0)
     # For atom pointers in each image, shift natm*image_id
-    _bas[:,:,ATOM_OF] += numpy.arange(nimgs)[:,None] * cell.natm
-
-    supcell._atm = numpy.asarray(_atm, dtype=numpy.int32)
-    supcell._bas = numpy.asarray(_bas.reshape(-1, BAS_SLOTS), dtype=numpy.int32)
+    _bas[:,:,ATOM_OF] += np.arange(nimgs)[:,None] * cell.natm
+
+    supcell._atm = np.asarray(_atm, dtype=np.int32)
+    supcell._bas = np.asarray(_bas.reshape(-1, BAS_SLOTS), dtype=np.int32)
     supcell._env = _env
     return supcell
 
@@ -765,11 +685,6 @@
     Returns:
         mesh : (3,) array
     '''
-<<<<<<< HEAD
-    b = 2 * numpy.pi * numpy.linalg.inv(a.T)
-    cutoff = cutoff * _cubic2nonorth_factor(a)
-    mesh = numpy.ceil(numpy.sqrt(2*cutoff)/lib.norm(b, axis=1) * 2).astype(int)
-=======
     # Let E(mesh_x) = min_{y, z}(|mesh_x*b[0]+y*b[1]+z*b[2]|^2)
     # Search largest mesh_x requiring E(mesh_x) <= 2*cutoff
     b = 2 * np.pi * np.linalg.inv(a.T)
@@ -783,34 +698,12 @@
     # e.g r[:,2] = [1, .5, 1.2], Gx = max(Gx, Gy*.5, Gz*1.2)
     Gmax = (r * Gmax[:,None]).max(axis=0)
     mesh = np.ceil(Gmax).astype(int) * 2 + 1
->>>>>>> c0c4dbcb
     return mesh
 
 def mesh_to_cutoff(a, mesh):
     '''
     Convert #grid points to KE cutoff
     '''
-<<<<<<< HEAD
-    b = 2 * numpy.pi * numpy.linalg.inv(a.T)
-    Gmax = lib.norm(b, axis=1) * numpy.asarray(mesh) * .5
-    ke_cutoff = Gmax**2/2
-    # scale down Gmax to get the real energy cutoff for non-orthogonal lattice
-    return ke_cutoff / _cubic2nonorth_factor(a)
-
-def _cubic2nonorth_factor(a):
-    '''The factors to transform the energy cutoff from cubic lattice to
-    non-orthogonal lattice. Energy cutoff is estimated based on cubic lattice.
-    It needs to be rescaled for the non-orthogonal lattice to ensure that the
-    minimal Gv vector in the reciprocal space is larger than the required
-    energy cutoff.
-    '''
-    # Using ke_cutoff to set up a sphere, the sphere needs to be completely
-    # inside the box defined by Gv vectors
-    abase = a / numpy.linalg.norm(a, axis=1)[:,None]
-    bbase = numpy.linalg.inv(abase.T)
-    overlap = numpy.einsum('ix,ix->i', abase, bbase)
-    return 1./overlap**2
-=======
     # Let E(mesh_x) = min_{y, z}(|mesh_x*b[0]+y*b[1]+z*b[2]|^2)
     # Search min(E(mesh_x)/2) subject to mesh_x > mesh
     b = 2 * np.pi * np.linalg.inv(a.T)
@@ -826,7 +719,6 @@
     Gmax = gs_eff * np.linalg.norm(r.dot(b), axis=1)
     ke_cutoff = Gmax**2 / 2
     return ke_cutoff
->>>>>>> c0c4dbcb
 
 def cutoff_to_gs(a, cutoff):
     '''Deprecated.  Replaced by function cutoff_to_mesh.'''
