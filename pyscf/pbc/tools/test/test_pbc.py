# Copyright 2014-2018 The PySCF Developers. All Rights Reserved.
#
# Licensed under the Apache License, Version 2.0 (the "License");
# you may not use this file except in compliance with the License.
# You may obtain a copy of the License at
#
#     http://www.apache.org/licenses/LICENSE-2.0
#
# Unless required by applicable law or agreed to in writing, software
# distributed under the License is distributed on an "AS IS" BASIS,
# WITHOUT WARRANTIES OR CONDITIONS OF ANY KIND, either express or implied.
# See the License for the specific language governing permissions and
# limitations under the License.

import unittest
import numpy
from pyscf import gto
from pyscf.pbc import gto as pbcgto
from pyscf.pbc import tools
from pyscf.pbc.scf import khf
from pyscf import lib


class KnownValues(unittest.TestCase):
    def test_coulG_ws(self):
        cell = pbcgto.Cell()
        cell.unit = 'A'
        cell.atom = 'C 0.,  0.,  0.; C 0.8917,  0.8917,  0.8917'
        cell.a = '''0.      1.7834  1.7834
                    1.7834  0.      1.7834
                    1.7834  1.7834  0.    '''
        cell.basis = 'gth-szv'
        cell.pseudo = 'gth-pade'
        cell.mesh = [11]*3
        cell.verbose = 5
        cell.output = '/dev/null'
        cell.build()
        mf = khf.KRHF(cell, exxdiv='vcut_ws')
        mf.kpts = cell.make_kpts([2,2,2])
        coulG = tools.get_coulG(cell, mf.kpts[2], True, mf, gs=[5,5,5])
        self.assertAlmostEqual(lib.fp(coulG), 1.3245365170998518+0j, 9)

    def test_unconventional_ws_cell(self):
        cell = pbcgto.Cell()
        cell.atom = 'He'
        cell.basis = [[0, (1, 1)]]
        cell.a = '''4.3, 0.7, 1.2
                    0.4, 2.0, 0.1
                    0.5, 0  , 1.8'''
        cell.build()
        kpts = cell.make_kpts([1,1,1])
        self.assertRaises(RuntimeError, tools.precompute_exx, cell, kpts)

    def test_coulG(self):
        numpy.random.seed(19)
        kpt = numpy.random.random(3)
        cell = pbcgto.Cell()
        cell.unit = 'A'
        cell.atom = 'C 0.,  0.,  0.; C 0.8917,  0.8917,  0.8917'
        cell.a = numpy.array(((0.    , 1.7834, 1.7834),
                              (1.7834, 0.    , 1.7834),
                              (1.7834, 1.7834, 0.    ),)) + numpy.random.random((3,3)).T
        cell.basis = 'gth-szv'
        cell.pseudo = 'gth-pade'
        cell.mesh = [11,9,7]
        cell.verbose = 5
        cell.output = '/dev/null'
        cell.build()
        coulG = tools.get_coulG(cell, kpt)
        self.assertAlmostEqual(lib.fp(coulG), 62.75448804333378, 9)

        cell.a = numpy.eye(3)
        cell.unit = 'B'
        coulG = tools.get_coulG(cell, numpy.array([0, numpy.pi, 0]))
        self.assertAlmostEqual(lib.fp(coulG), 4.6737453679713905, 9)
        coulG = tools.get_coulG(cell, numpy.array([0, numpy.pi, 0]),
                                wrap_around=False)
        self.assertAlmostEqual(lib.fp(coulG), 4.5757877990664744, 9)
        coulG = tools.get_coulG(cell, exx='ewald')
        self.assertAlmostEqual(lib.fp(coulG), 4.888843468914021, 9)

    #def test_coulG_2d(self):
    #    cell = pbcgto.Cell()
    #    cell.a = numpy.eye(3)
    #    cell.a[2] = numpy.array((0, 0, 20))
    #    cell.atom = 'He 0 0 0'
    #    cell.unit = 'B'
    #    cell.mesh = [9,9,40]
    #    cell.verbose = 5
    #    cell.dimension = 2
    #    cell.output = '/dev/null'
    #    cell.build()
    #    coulG = tools.get_coulG(cell)
    #    self.assertAlmostEqual(lib.fp(coulG), -4.7118365257800496, 9)


    def test_get_lattice_Ls(self):
        numpy.random.seed(2)
        cl1 = pbcgto.M(a = numpy.random.random((3,3))*3,
                       mesh = [3]*3,
                       atom ='''He .1 .0 .0''',
                       basis = 'ccpvdz')
        Ls = tools.get_lattice_Ls(cl1)
<<<<<<< HEAD
        self.assertEqual(Ls.shape, (2047,3))
=======
        self.assertEqual(Ls.shape, (2335,3))
>>>>>>> c0c4dbcb

        Ls = tools.get_lattice_Ls(cl1, rcut=0)
        self.assertEqual(Ls.shape, (1,3))

    def test_get_lattice_Ls1(self):
        cell = pbcgto.Cell()
        cell.verbose = 0
        cell.a = '''
-10.11124892   0.          10.11124892
  0.          10.11124892  10.11124892
-10.11124892  10.11124892   0.        '''
        cell.atom = '''
C   0.          0.          0.
C  13.48166522  6.74083261  6.74083261
C  15.16687337  8.42604076  8.42604076
C  13.48166522 10.11124892 10.11124892
C  15.16687337 11.79645707 11.79645707
C  10.11124892 13.48166522 10.11124892
C  11.79645707 15.16687337 11.79645707
C  13.48166522 13.48166522 13.48166522
C  15.16687337 15.16687337 15.16687337
'''
        cell.unit= 'B'
        cell.basis = 'gth-dzvp'
        cell.pseudo = 'gth-pade'
        cell.precision = 1e-10
        cell.build()
        Ls = cell.get_lattice_Ls()
        self.assertTrue(Ls.shape[0] > 140)

        S = cell.pbc_intor('int1e_ovlp')
        w, v = numpy.linalg.eigh(S)
        self.assertTrue(w.min() > 0)
        self.assertAlmostEqual(abs(S - S.T.conj()).max(), 0, 13)
        self.assertAlmostEqual(w.min(), 0.0007176363230, 8)

    def test_super_cell(self):
        numpy.random.seed(2)
        cl1 = pbcgto.M(a = numpy.random.random((3,3))*3,
                       mesh = [3]*3,
                       atom ='''He .1 .0 .0''',
                       basis = 'ccpvdz')
        cl2 = tools.super_cell(cl1, [2,3,4])
        self.assertAlmostEqual(lib.fp(cl2.atom_coords()), -18.946080642714836, 9)
        self.assertAlmostEqual(lib.fp(cl2._bas[:,gto.ATOM_OF]), 16.515144238434807, 9)

    def test_cell_plus_imgs(self):
        numpy.random.seed(2)
        cl1 = pbcgto.M(a = numpy.random.random((3,3))*3,
                       mesh = [3]*3,
                       atom ='''He .1 .0 .0''',
                       basis = 'ccpvdz')
        self.assertEqual(list(cl1.nimgs), [8, 16, 12])
        cl2 = tools.cell_plus_imgs(cl1, [3,4,5])
        self.assertAlmostEqual(lib.fp(cl2.atom_coords()), 4.791699273649499, 9)
        self.assertAlmostEqual(lib.fp(cl2._bas[:,gto.ATOM_OF]), -681.993543446207, 9)

    def test_madelung(self):
        cell = pbcgto.Cell()
        cell.atom = 'He 0 0 0'
        cell.a = '''0.      1.7834  1.7834
                    1.7834  0.      1.7834
                    1.7834  1.7834  0.    '''
        cell.build()
        scell = tools.super_cell(cell, [2,3,5])
        mad0 = tools.madelung(scell, [0,0,0])
        kpts = cell.make_kpts([2,3,5])
        mad1 = tools.madelung(cell, kpts)
        self.assertAlmostEqual(mad0-mad1, 0, 9)

    def test_fft(self):
        n = 31
        a = numpy.random.random([2,n,n,n])
        ref = numpy.fft.fftn(a, axes=(1,2,3)).ravel()
        v = tools.fft(a, [n,n,n]).ravel()
        self.assertAlmostEqual(abs(ref-v).max(), 0, 10)

        a = numpy.random.random([2,n,n,8])
        ref = numpy.fft.fftn(a, axes=(1,2,3)).ravel()
        v = tools.fft(a, [n,n,8]).ravel()
        self.assertAlmostEqual(abs(ref-v).max(), 0, 10)

        a = numpy.random.random([2,8,n,8])
        ref = numpy.fft.fftn(a, axes=(1,2,3)).ravel()
        v = tools.fft(a, [8,n,8]).ravel()
        self.assertAlmostEqual(abs(ref-v).max(), 0, 10)

    def test_ifft(self):
        n = 31
        a = numpy.random.random([2,n,n,n])
        ref = numpy.fft.ifftn(a, axes=(1,2,3)).ravel()
        v = tools.ifft(a, [n,n,n]).ravel()
        self.assertAlmostEqual(abs(ref-v).max(), 0, 10)

        a = numpy.random.random([2,n,n,8])
        ref = numpy.fft.ifftn(a, axes=(1,2,3)).ravel()
        v = tools.ifft(a, [n,n,8]).ravel()
        self.assertAlmostEqual(abs(ref-v).max(), 0, 10)

        a = numpy.random.random([2,8,n,8])
        ref = numpy.fft.ifftn(a, axes=(1,2,3)).ravel()
        v = tools.ifft(a, [8,n,8]).ravel()
        self.assertAlmostEqual(abs(ref-v).max(), 0, 10)

    def test_mesh_to_cutoff(self):
        a = numpy.array([
            [0.  , 3.37, 3.37],
            [3.37, 0.  , 3.37],
            [3.37, 3.37, 0.  ],])

        ke = tools.mesh_to_cutoff(a, [15]*3)
        self.assertAlmostEqual(ke.min(), 42.58297736648015, 9)
        mesh = tools.cutoff_to_mesh(a, ke.min())
        self.assertAlmostEqual(abs(mesh - [15]*3).max(), 0, 9)

        a = numpy.array([
            [0.  ,10.11, 10.11],
            [3.37, 0.  , 3.37],
            [3.37, 3.37, 0.  ],])
        ke = tools.mesh_to_cutoff(a, [15]*3)
        self.assertAlmostEqual(ke.min(), 4.7314419296089065, 9)
        mesh = tools.cutoff_to_mesh(a, ke.min())
        k1 = tools.mesh_to_cutoff(a, mesh)
        self.assertAlmostEqual(ke.min(), k1.min(), 9)


if __name__ == '__main__':
    print("Full Tests for pbc.tools")
    unittest.main()<|MERGE_RESOLUTION|>--- conflicted
+++ resolved
@@ -101,11 +101,7 @@
                        atom ='''He .1 .0 .0''',
                        basis = 'ccpvdz')
         Ls = tools.get_lattice_Ls(cl1)
-<<<<<<< HEAD
         self.assertEqual(Ls.shape, (2047,3))
-=======
-        self.assertEqual(Ls.shape, (2335,3))
->>>>>>> c0c4dbcb
 
         Ls = tools.get_lattice_Ls(cl1, rcut=0)
         self.assertEqual(Ls.shape, (1,3))
