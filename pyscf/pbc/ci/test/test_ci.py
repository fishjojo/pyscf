import numpy as np
from pyscf import lib
import pyscf.pbc.tools.make_test_cell as make_test_cell
from pyscf.pbc import gto, scf, ci
from pyscf.pbc.ci import KCIS
import unittest

def setUpModule():
    global cell, kmf, kci, eris
    cell = gto.Cell()
    cell.a = np.eye(3) * 2.5
    cell.mesh = [11] * 3
    cell.atom = '''He    0.    2.       1.5
                   He    1.    1.       1.'''
    cell.basis = {'He': [(0, (1.5, 1)), (0, (1., 1))]}
    cell.build()
    kmf = scf.KRHF(cell, kpts=cell.make_kpts([2,1,1]), exxdiv=None).run()
    kci = ci.KCIS(kmf)
    eris = kci.ao2mo()

def tearDownModule():
    global cell, kmf, kci, eris
    del cell, kmf, kci, eris

class KnownValues(unittest.TestCase):
    def test_n3_cis_high_cost(self):
        cell = make_test_cell.test_cell_n3(mesh=[29] * 3)
        cell.build()
        kmf_n3_none = scf.KRHF(cell, kpts=cell.make_kpts([2,1,1]), exxdiv=None)
        kmf_n3_none.kernel()
        ekrhf = kmf_n3_none.e_tot
        self.assertAlmostEqual(ekrhf, -8.651923514149, 7)

        # KCIS
        myci = ci.KCIS(kmf_n3_none)
        eris = myci.ao2mo()
        eci, v = myci.kernel(nroots=2, eris=eris, kptlist=[0])
        self.assertAlmostEqual(eci[0][0], 0.223920101177, 5)
        self.assertAlmostEqual(eci[0][1], 0.223920101177, 5)
<<<<<<< HEAD
        eci, v = myci.kernel(nroots=2, kptlist=[1])
        #FIXME: value changed around commit de99aaad3 or earliear
        # self.assertAlmostEqual(eci[0][0], 0.291182202333, 5)
        #self.assertAlmostEqual(eci[0][0], 0.330573456724, 5)
        self.assertAlmostEqual(eci[0][1], 0.330573456724, 5)

    def test_n3_cis_ewald_high_cost(self):
=======
        eci, v = myci.kernel(nroots=2, eris=eris, kptlist=[1])
        #FIXME: uncertainty for the lowest state?
        self.assertTrue(abs(eci[0][0]-0.291182202333).max() < 1e-5 or
                        abs(eci[0][0]-0.330573456724).max() < 1e-5)
        self.assertAlmostEqual(eci[0][1], 0.330573456724, 5)

    def test_n3_cis_ewald_high_cost(self):
        cell = make_test_cell.test_cell_n3(mesh=[29] * 3)
        cell.build()
>>>>>>> 59f0f566
        kmf_n3_ewald = scf.KRHF(cell, kpts=cell.make_kpts([2,1,1]), exxdiv='ewald')
        kmf_n3_ewald.kernel()
        self.assertAlmostEqual(kmf_n3_ewald.e_tot, -10.530905169078, 7)

        myci = ci.KCIS(kmf_n3_ewald)
        myci.keep_exxdiv = True
        eris = myci.ao2mo()
        eci, v = myci.kernel(nroots=2, eris=eris, kptlist=[0])
        self.assertAlmostEqual(eci[0][0], 0.693665750383, 5)
        self.assertAlmostEqual(eci[0][1], 0.693665750384, 5)
<<<<<<< HEAD
        eci, v = myci.kernel(nroots=2, kptlist=[1])
        # This state seems not stable.
        # Github actions with python 3.9 may give 0.800318843552746
        #self.assertAlmostEqual(eci[0][0], 0.760927568875, 5)
=======
        eci, v = myci.kernel(nroots=2, eris=eris, kptlist=[1])
        self.assertAlmostEqual(eci[0][0], 0.760927568875, 5)
>>>>>>> 59f0f566
        self.assertAlmostEqual(eci[0][1], 0.800318837778, 5)

    def test_cis_H(self):
        h = ci.kcis_rhf.cis_H(kci, 0, eris=eris)
        self.assertAlmostEqual(lib.fp(h), 2.979013823936476+0j, 9)
        e0ref, v0ref = np.linalg.eigh(h)

        h = ci.kcis_rhf.cis_H(kci, 1, eris=eris)
        self.assertAlmostEqual(lib.fp(h), 4.046206590499069-0j, 9)
        e1ref, v1ref = np.linalg.eigh(h)

        eci, v = kci.kernel(nroots=3, eris=eris, kptlist=[0, 1])
        self.assertAlmostEqual(abs(e0ref[:3] - eci[0]).max(), 0, 6)
        self.assertAlmostEqual(abs(e1ref[:3] - eci[1]).max(), 0, 6)
        self.assertAlmostEqual(abs(v0ref[:,0].dot(v[0][0])), 1, 6)
        self.assertAlmostEqual(abs(v0ref[:,1].dot(v[0][1])), 1, 6)
        self.assertAlmostEqual(abs(v0ref[:,2].dot(v[0][2])), 1, 6)
        self.assertAlmostEqual(abs(v1ref[:,0].dot(v[1][0])), 1, 6)
        self.assertAlmostEqual(abs(v1ref[:,1].dot(v[1][1])), 1, 6)
        self.assertAlmostEqual(abs(v1ref[:,2].dot(v[1][2])), 1, 6)

    def test_cis_diag(self):
        h = ci.kcis_rhf.cis_H(kci, 1, eris=eris)
        hdiag = kci.get_diag(1, eris=eris)
        self.assertAlmostEqual(abs(h.diagonal() - hdiag).max(), 0, 6)
        self.assertAlmostEqual(lib.fp(hdiag), 5.219997654681162+0j, 6)

    def test_cis_matvec_singlet(self):
        vsize = kci.vector_size()
        vec = np.random.rand(vsize) * 1j
        hc = kci.matvec(vec, 1, eris=eris)
        h = ci.kcis_rhf.cis_H(kci, 1, eris=eris)
        ref = h.dot(vec)
        self.assertAlmostEqual(abs(hc - ref).max(), 0, 7)

if __name__ == "__main__":
    print("Full Tests for PBC CIS")
    unittest.main()<|MERGE_RESOLUTION|>--- conflicted
+++ resolved
@@ -37,15 +37,6 @@
         eci, v = myci.kernel(nroots=2, eris=eris, kptlist=[0])
         self.assertAlmostEqual(eci[0][0], 0.223920101177, 5)
         self.assertAlmostEqual(eci[0][1], 0.223920101177, 5)
-<<<<<<< HEAD
-        eci, v = myci.kernel(nroots=2, kptlist=[1])
-        #FIXME: value changed around commit de99aaad3 or earliear
-        # self.assertAlmostEqual(eci[0][0], 0.291182202333, 5)
-        #self.assertAlmostEqual(eci[0][0], 0.330573456724, 5)
-        self.assertAlmostEqual(eci[0][1], 0.330573456724, 5)
-
-    def test_n3_cis_ewald_high_cost(self):
-=======
         eci, v = myci.kernel(nroots=2, eris=eris, kptlist=[1])
         #FIXME: uncertainty for the lowest state?
         self.assertTrue(abs(eci[0][0]-0.291182202333).max() < 1e-5 or
@@ -55,7 +46,6 @@
     def test_n3_cis_ewald_high_cost(self):
         cell = make_test_cell.test_cell_n3(mesh=[29] * 3)
         cell.build()
->>>>>>> 59f0f566
         kmf_n3_ewald = scf.KRHF(cell, kpts=cell.make_kpts([2,1,1]), exxdiv='ewald')
         kmf_n3_ewald.kernel()
         self.assertAlmostEqual(kmf_n3_ewald.e_tot, -10.530905169078, 7)
@@ -66,15 +56,8 @@
         eci, v = myci.kernel(nroots=2, eris=eris, kptlist=[0])
         self.assertAlmostEqual(eci[0][0], 0.693665750383, 5)
         self.assertAlmostEqual(eci[0][1], 0.693665750384, 5)
-<<<<<<< HEAD
-        eci, v = myci.kernel(nroots=2, kptlist=[1])
-        # This state seems not stable.
-        # Github actions with python 3.9 may give 0.800318843552746
-        #self.assertAlmostEqual(eci[0][0], 0.760927568875, 5)
-=======
         eci, v = myci.kernel(nroots=2, eris=eris, kptlist=[1])
         self.assertAlmostEqual(eci[0][0], 0.760927568875, 5)
->>>>>>> 59f0f566
         self.assertAlmostEqual(eci[0][1], 0.800318837778, 5)
 
     def test_cis_H(self):
