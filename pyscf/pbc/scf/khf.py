--- conflicted
+++ resolved
@@ -361,13 +361,8 @@
 
 
 def dip_moment(cell, dm_kpts, unit='Debye', verbose=logger.NOTE,
-<<<<<<< HEAD
-               grids=None, rho=None, kpts=numpy.zeros((1,3))):
-    ''' Dipole moment in the unit cell (is it well defined)?
-=======
                grids=None, rho=None, kpts=np.zeros((1,3))):
     ''' Dipole moment in the cell (is it well defined)?
->>>>>>> c0c4dbcb
 
     Args:
          cell : an instance of :class:`Cell`
