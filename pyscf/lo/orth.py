#!/usr/bin/env python
#
# Author: Qiming Sun <osirpt.sun@gmail.com>

import copy
from functools import reduce
import numpy
import scipy.linalg
from pyscf.lib import param
from pyscf import gto

def lowdin(s):
    ''' new basis is |mu> c^{lowdin}_{mu i} '''
    e, v = scipy.linalg.eigh(s)
    idx = e > 1e-15
    return numpy.dot(v[:,idx]/numpy.sqrt(e[idx]), v[:,idx].T.conj())

def schmidt(s):
    c = numpy.linalg.cholesky(s)
    return scipy.linalg.solve_triangular(c, numpy.eye(c.shape[1]), lower=True,
                                         overwrite_b=False).T.conj()

def vec_lowdin(c, s=1):
    ''' lowdin orth for the metric c.T*s*c and get x, then c*x'''
    #u, w, vh = numpy.linalg.svd(c)
    #return numpy.dot(u, vh)
    # svd is slower than eigh
    return numpy.dot(c, lowdin(reduce(numpy.dot, (c.T,s,c))))

def vec_schmidt(c, s=1):
    ''' schmidt orth for the metric c.T*s*c and get x, then c*x'''
    if isinstance(s, numpy.ndarray):
        return numpy.dot(c, schmidt(reduce(numpy.dot, (c.T,s,c))))
    else:
        return numpy.linalg.qr(c)[0]

def weight_orth(s, weight):
    ''' new basis is |mu> c_{mu i}, c = w[(wsw)^{-1/2}]'''
    s1 = weight[:,None] * s * weight
    c = lowdin(s1)
    return weight[:,None] * c


def pre_orth_ao(mol, method='ANO'):
    '''Restore AO characters.  Possible methods include the ANO/MINAO
    projection or fraction-averaged atomic RHF calculation'''
    if method.upper() in ('ANO', 'MINAO'):
# Use ANO/MINAO basis to define the strongly occupied set
        return project_to_atomic_orbitals(mol, method)
    else:
        return pre_orth_ao_atm_scf(mol)
restore_ao_character = pre_orth_ao

def project_to_atomic_orbitals(mol, basname):
    '''projected AO = |bas><bas|ANO>
    '''
    from pyscf.scf.addons import project_mo_nr2nr
    from pyscf.scf import atom_hf
    from pyscf.gto.ecp import core_configuration
    def search_atm_l(atm, l):
        bas_ang = atm._bas[:,gto.ANG_OF]
        ao_loc = atm.ao_loc_nr()
        idx = []
        for ib in numpy.where(bas_ang == l)[0]:
            idx.extend(range(ao_loc[ib], ao_loc[ib+1]))
        return idx

    # Overlap of ANO and ECP basis
    def ecp_ano_det_ovlp(atm_ecp, atm_ano, ecpcore):
        ecp_ao_loc = atm_ecp.ao_loc_nr()
        ano_ao_loc = atm_ano.ao_loc_nr()
        ecp_ao_dim = ecp_ao_loc[1:] - ecp_ao_loc[:-1]
        ano_ao_dim = ano_ao_loc[1:] - ano_ao_loc[:-1]
        ecp_bas_l = [[atm_ecp.bas_angular(i)]*d for i,d in enumerate(ecp_ao_dim)]
        ano_bas_l = [[atm_ano.bas_angular(i)]*d for i,d in enumerate(ano_ao_dim)]
        ecp_bas_l = numpy.hstack(ecp_bas_l)
        ano_bas_l = numpy.hstack(ano_bas_l)

        ecp_idx = []
        ano_idx = []
        for l in range(4):
            nocc, nfrac = atom_hf.frac_occ(stdsymb, l)
            if nfrac > 1e-15:
                nocc += 1
            if nocc == 0:
                break
            i0 = ecpcore[l] * (2*l+1)
            i1 = nocc * (2*l+1)
            ecp_idx.append(numpy.where(ecp_bas_l==l)[0][:i1-i0])
            ano_idx.append(numpy.where(ano_bas_l==l)[0][i0:i1])
        ecp_idx = numpy.hstack(ecp_idx)
        ano_idx = numpy.hstack(ano_idx)
        s12 = gto.intor_cross('int1e_ovlp', atm_ecp, atm_ano)[ecp_idx][:,ano_idx]
        return numpy.linalg.det(s12)

    nelec_ecp_dic = {}
    for ia in range(mol.natm):
        symb = mol.atom_symbol(ia)
        if symb not in nelec_ecp_dic:
            nelec_ecp_dic[symb] = mol.atom_nelec_core(ia)

    aos = {}
    atm = gto.Mole()
    atmp = gto.Mole()
    for symb in mol._basis.keys():
        stdsymb = gto.mole._std_symbol(symb)
        atm._atm, atm._bas, atm._env = \
                atm.make_env([[stdsymb,(0,0,0)]], {stdsymb:mol._basis[symb]}, [])
        atm.cart = mol.cart
        s0 = atm.intor_symmetric('int1e_ovlp')

        if gto.is_ghost_atom(symb):
            aos[symb] = numpy.diag(1./numpy.sqrt(s0.diagonal()))
            continue

        basis_add = gto.basis.load(basname, stdsymb)
        atmp._atm, atmp._bas, atmp._env = \
                atmp.make_env([[stdsymb,(0,0,0)]], {stdsymb:basis_add}, [])
        atmp.cart = mol.cart

        nelec_ecp = nelec_ecp_dic[symb]
        if nelec_ecp > 0:
            ecpcore = core_configuration(nelec_ecp)
# Comparing to ANO valence basis, to check whether the ECP basis set has
# reasonable AO-character contraction.  The ANO valence AO should have
# significant overlap to ECP basis if the ECP basis has AO-character.
            if abs(ecp_ano_det_ovlp(atm, atmp, ecpcore)) > .1:
                aos[symb] = numpy.diag(1./numpy.sqrt(s0.diagonal()))
                continue
        else:
            ecpcore = [0] * 4

        ano = project_mo_nr2nr(atmp, 1, atm)
        rm_ano = numpy.eye(ano.shape[0]) - reduce(numpy.dot, (ano, ano.T, s0))
        c = rm_ano.copy()
        for l in range(param.L_MAX):
            idx = numpy.asarray(search_atm_l(atm, l))
            nbf_atm_l = len(idx)
            if nbf_atm_l == 0:
                break

            idxp = numpy.asarray(search_atm_l(atmp, l))
            if l < 4:
                idxp = idxp[ecpcore[l]:]
            nbf_ano_l = len(idxp)

            if mol.cart:
                degen = (l + 1) * (l + 2) // 2
            else:
                degen = l * 2 + 1

            if nbf_atm_l > nbf_ano_l > 0:
# For angular l, first place the projected ANO, then the rest AOs.
                sdiag = reduce(numpy.dot, (rm_ano[:,idx].T, s0, rm_ano[:,idx])).diagonal()
                nleft = (nbf_atm_l - nbf_ano_l) // degen
                shell_average = numpy.einsum('ij->i', sdiag.reshape(-1,degen))
                shell_rest = numpy.argsort(-shell_average)[:nleft]
                idx_rest = []
                for k in shell_rest:
                    idx_rest.extend(idx[k*degen:(k+1)*degen])
                c[:,idx[:nbf_ano_l]] = ano[:,idxp]
                c[:,idx[nbf_ano_l:]] = rm_ano[:,idx_rest]
            elif nbf_ano_l >= nbf_atm_l > 0:  # More ANOs than the mol basis functions
                c[:,idx] = ano[:,idxp[:nbf_atm_l]]
        sdiag = numpy.einsum('pi,pq,qi->i', c, s0, c)
        c *= 1./numpy.sqrt(sdiag)
        aos[symb] = c

    nao = mol.nao_nr()
    c = numpy.zeros((nao,nao))
    p1 = 0
    for ia in range(mol.natm):
        symb = mol.atom_symbol(ia)
        if symb in mol._basis:
            ano = aos[symb]
        else:
            ano = aos[mol.atom_pure_symbol(ia)]
        p0, p1 = p1, p1 + ano.shape[1]
        c[p0:p1,p0:p1] = ano
    return c
pre_orth_project_ano = project_to_atomic_orbitals

def pre_orth_ao_atm_scf(mol):
    assert(not mol.cart)
    from pyscf.scf import atom_hf
    atm_scf = atom_hf.get_atm_nrhf(mol)
    nbf = mol.nao_nr()
    c = numpy.zeros((nbf, nbf))
    p0 = 0
    for ia in range(mol.natm):
        symb = mol.atom_symbol(ia)
        if symb in atm_scf:
            e_hf, mo_e, mo_c, mo_occ = atm_scf[symb]
        else:
            symb = mol.atom_pure_symbol(ia)
            e_hf, mo_e, mo_c, mo_occ = atm_scf[symb]
        p1 = p0 + mo_e.size
        c[p0:p1,p0:p1] = mo_c
        p0 = p1
    return c


def orth_ao(mf_or_mol, method='meta_lowdin', pre_orth_ao=None, scf_method=None,
            s=None):
    '''Orthogonalize AOs

    Kwargs:
        method : str
            One of
            | lowdin : Symmetric orthogonalization
            | meta-lowdin : Lowdin orth within core, valence, virtual space separately (JCTC, 10, 3784)
            | NAO
    '''
    from pyscf.lo import nao
    mf = scf_method
    if isinstance(mf_or_mol, gto.Mole):
        mol = mf_or_mol
    else:
        mol = mf_or_mol.mol
        if mf is None:
            mf = mf_or_mol

    if s is None:
        s = mol.intor_symmetric('int1e_ovlp')

    if pre_orth_ao is None:
#        pre_orth_ao = numpy.eye(mol.nao_nr())
        pre_orth_ao = project_to_atomic_orbitals(mol, 'ANO')

    if method.lower() == 'lowdin':
        s1 = reduce(numpy.dot, (pre_orth_ao.T, s, pre_orth_ao))
        c_orth = numpy.dot(pre_orth_ao, lowdin(s1))
    elif method.lower() == 'nao':
<<<<<<< HEAD
        assert(scf_method is not None)
=======
        assert(mf is not None)
>>>>>>> 8ae6b906
        c_orth = nao.nao(mol, scf_method, s)
    else: # meta_lowdin: divide ao into core, valence and Rydberg sets,
          # orthogonalizing within each set
        weight = numpy.ones(pre_orth_ao.shape[0])
        c_orth = nao._nao_sub(mol, weight, pre_orth_ao, s)
    # adjust phase
    for i in range(c_orth.shape[1]):
        if c_orth[i,i] < 0:
            c_orth[:,i] *= -1
    return c_orth

if __name__ == '__main__':
    from pyscf import gto
    from pyscf import scf
    from pyscf.lo import nao
    mol = gto.Mole()
    mol.verbose = 1
    mol.output = 'out_orth'
    mol.atom.extend([
        ['O' , (0. , 0.     , 0.)],
        [1   , (0. , -0.757 , 0.587)],
        [1   , (0. , 0.757  , 0.587)] ])
    mol.basis = {'H': '6-31g',
                 'O': '6-31g',}
    mol.build()

    mf = scf.RHF(mol)
    mf.scf()

    c0 = nao.prenao(mol, mf.make_rdm1())
    c = orth_ao(mol, 'meta_lowdin', c0)

    s = mol.intor_symmetric('int1e_ovlp_sph')
    p = reduce(numpy.dot, (s, mf.make_rdm1(), s))
    print(reduce(numpy.dot, (c.T, p, c)).diagonal())<|MERGE_RESOLUTION|>--- conflicted
+++ resolved
@@ -231,11 +231,7 @@
         s1 = reduce(numpy.dot, (pre_orth_ao.T, s, pre_orth_ao))
         c_orth = numpy.dot(pre_orth_ao, lowdin(s1))
     elif method.lower() == 'nao':
-<<<<<<< HEAD
-        assert(scf_method is not None)
-=======
         assert(mf is not None)
->>>>>>> 8ae6b906
         c_orth = nao.nao(mol, scf_method, s)
     else: # meta_lowdin: divide ao into core, valence and Rydberg sets,
           # orthogonalizing within each set
