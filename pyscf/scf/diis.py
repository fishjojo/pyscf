#!/usr/bin/env python
# Copyright 2014-2018 The PySCF Developers. All Rights Reserved.
#
# Licensed under the Apache License, Version 2.0 (the "License");
# you may not use this file except in compliance with the License.
# You may obtain a copy of the License at
#
#     http://www.apache.org/licenses/LICENSE-2.0
#
# Unless required by applicable law or agreed to in writing, software
# distributed under the License is distributed on an "AS IS" BASIS,
# WITHOUT WARRANTIES OR CONDITIONS OF ANY KIND, either express or implied.
# See the License for the specific language governing permissions and
# limitations under the License.
#
# Author: Qiming Sun <osirpt.sun@gmail.com>
#

"""
DIIS
"""

from functools import reduce
import numpy
import scipy.linalg
import scipy.optimize
from pyscf import lib
from pyscf import numpy as np
from pyscf.lib import logger
from pyscf.lib import diis
from pyscf.lib import stop_grad
from pyscf import __config__

DEBUG = False

# J. Mol. Struct. 114, 31-34 (1984); DOI:10.1016/S0022-2860(84)87198-7
# PCCP, 4, 11 (2002); DOI:10.1039/B108658H
# GEDIIS, JCTC, 2, 835 (2006); DOI:10.1021/ct050275a
# C2DIIS, IJQC, 45, 31 (1993); DOI:10.1002/qua.560450106
# SCF-EDIIS, JCP 116, 8255 (2002); DOI:10.1063/1.1470195

# error vector = SDF-FDS
# error vector = F_ai ~ (S-SDS)*S^{-1}FDS = FDS - SDFDS ~ FDS-SDF in converge
<<<<<<< HEAD
class CDIIS(diis.DIIS):
    def __init__(self, mf=None, filename=None):
        diis.DIIS.__init__(self, mf, filename)
        self.rollback = False
=======
class CDIIS(lib.diis.DIIS):
    def __init__(self, mf=None, filename=None, Corth=None):
        lib.diis.DIIS.__init__(self, mf, filename)
        self.rollback = 0
>>>>>>> c0c4dbcb
        self.space = 8
        self.Corth = Corth

    def update(self, s, d, f, *args, **kwargs):
<<<<<<< HEAD
        errvec = get_err_vec(s, d, f)
        logger.debug1(self, 'diis-norm(errvec)=%g', numpy.linalg.norm(stop_grad(errvec)))
        xnew = diis.DIIS.update(self, f, xerr=stop_grad(errvec))
=======
        errvec = get_err_vec(s, d, f, self.Corth)
        logger.debug1(self, 'diis-norm(errvec)=%g', numpy.linalg.norm(errvec))
        xnew = lib.diis.DIIS.update(self, f, xerr=errvec)
>>>>>>> c0c4dbcb
        if self.rollback > 0 and len(self._bookkeep) == self.space:
            self._bookkeep = self._bookkeep[-self.rollback:]
        return xnew

    def get_num_vec(self):
        if self.rollback:
            return self._head
        else:
            return len(self._bookkeep)

SCFDIIS = SCF_DIIS = DIIS = CDIIS

def get_err_vec_orig(s, d, f):
    '''error vector = SDF - FDS'''
<<<<<<< HEAD
    if not getattr(f, "ndim", None):
        raise RuntimeError('Fock matrix must be an array')

    if f.ndim == 2:
        sdf = reduce(np.dot, (s,d,f))
        errvec = sdf.T.conj() - sdf
=======
    if isinstance(f, numpy.ndarray) and f.ndim == 2:
        sdf = reduce(numpy.dot, (s,d,f))
        errvec = (sdf.conj().T - sdf).ravel()
>>>>>>> c0c4dbcb

    elif f.ndim == 3 and s.ndim == 3:
        errvec = []
        for i in range(f.shape[0]):
<<<<<<< HEAD
            sdf = reduce(np.dot, (s[i], d[i], f[i]))
            errvec.append((sdf.T.conj() - sdf))
        errvec = np.vstack(errvec)

    elif f.ndim == s.ndim+1 and f.shape[0] == 2:  # for UHF
        nao = s.shape[-1]
        #s = lib.asarray((s,s)).reshape(-1,nao,nao)
        s = np.asarray((s,s)).reshape(-1,nao,nao)
        return get_err_vec(s, d.reshape(s.shape), f.reshape(s.shape))
=======
            sdf = reduce(numpy.dot, (s[i], d[i], f[i]))
            errvec.append((sdf.conj().T - sdf).ravel())
        errvec = numpy.hstack(errvec)

    elif f.ndim == s.ndim+1 and f.shape[0] == 2:  # for UHF
        errvec = numpy.hstack([
            get_err_vec_orig(s, d[0], f[0]).ravel(),
            get_err_vec_orig(s, d[1], f[1]).ravel()])
>>>>>>> c0c4dbcb
    else:
        raise RuntimeError('Unknown SCF DIIS type')
    return errvec

def get_err_vec_orth(s, d, f, Corth):
    '''error vector in orthonormal basis = C.T.conj() (SDF - FDS) C'''
    if isinstance(f, numpy.ndarray) and f.ndim == 2:
        sdf = reduce(numpy.dot, (s,d,f))
        errvec = Corth.conj().T.dot(sdf.conj().T - sdf).dot(Corth).ravel()

    elif isinstance(f, numpy.ndarray) and f.ndim == 3 and s.ndim == 3:
        errvec = []
        for i in range(f.shape[0]):
            sdf = reduce(numpy.dot, (s[i], d[i], f[i]))
            errvec.append(
                Corth[i].conj().T.dot(sdf.conj().T - sdf).dot(Corth[i]).ravel())
        errvec = numpy.vstack(errvec).ravel()

    elif f.ndim == s.ndim+1 and f.shape[0] == 2:  # for UHF
        errvec = numpy.hstack([
            get_err_vec_orth(s, d[0], f[0], Corth[0]).ravel(),
            get_err_vec_orth(s, d[1], f[1], Corth[1]).ravel()])
    else:
        raise RuntimeError('Unknown SCF DIIS type')
    return errvec

def get_err_vec(s, d, f, Corth=None):
    if Corth is None:
        return get_err_vec_orig(s, d, f)
    else:
        return get_err_vec_orth(s, d, f, Corth)

class EDIIS(diis.DIIS):
    '''SCF-EDIIS
    Ref: JCP 116, 8255 (2002); DOI:10.1063/1.1470195
    '''
    def update(self, s, d, f, mf, h1e, vhf):
        if self._head >= self.space:
            self._head = 0
        if not self._buffer:
            shape = (self.space,) + f.shape
            self._buffer['dm'  ] = numpy.zeros(shape, dtype=f.dtype)
            self._buffer['fock'] = numpy.zeros(shape, dtype=f.dtype)
            self._buffer['etot'] = numpy.zeros(self.space)
        self._buffer['dm'  ][self._head] = d
        self._buffer['fock'][self._head] = f
        self._buffer['etot'][self._head] = mf.energy_elec(d, h1e, vhf)[0]
        self._head += 1

        ds = self._buffer['dm'  ]
        fs = self._buffer['fock']
        es = self._buffer['etot']
        etot, c = ediis_minimize(es, ds, fs)
        logger.debug1(self, 'E %s  diis-c %s', etot, c)
        fock = numpy.einsum('i,i...pq->...pq', c, fs)
        return fock

def ediis_minimize(es, ds, fs):
    nx = es.size
    nao = ds.shape[-1]
    ds = ds.reshape(nx,-1,nao,nao)
    fs = fs.reshape(nx,-1,nao,nao)
    df = numpy.einsum('inpq,jnqp->ij', ds, fs).real
    diag = df.diagonal()
    df = diag[:,None] + diag - df - df.T

    def costf(x):
        c = x**2 / (x**2).sum()
        return numpy.einsum('i,i', c, es) - numpy.einsum('i,ij,j', c, df, c)

    def grad(x):
        x2sum = (x**2).sum()
        c = x**2 / x2sum
        fc = es - 2*numpy.einsum('i,ik->k', c, df)
        cx = numpy.diag(x*x2sum) - numpy.einsum('k,n->kn', x**2, x)
        cx *= 2/x2sum**2
        return numpy.einsum('k,kn->n', fc, cx)

    if DEBUG:
        x0 = numpy.random.random(nx)
        dfx0 = numpy.zeros_like(x0)
        for i in range(nx):
            x1 = x0.copy()
            x1[i] += 1e-4
            dfx0[i] = (costf(x1) - costf(x0))*1e4
        print((dfx0 - grad(x0)) / dfx0)

    res = scipy.optimize.minimize(costf, numpy.ones(nx), method='BFGS',
                                  jac=grad, tol=1e-9)
    return res.fun, (res.x**2)/(res.x**2).sum()


class ADIIS(diis.DIIS):
    '''
    Ref: JCP 132, 054109 (2010); DOI:10.1063/1.3304922
    '''
    def update(self, s, d, f, mf, h1e, vhf):
        if self._head >= self.space:
            self._head = 0
        if not self._buffer:
            shape = (self.space,) + f.shape
            self._buffer['dm'  ] = numpy.zeros(shape, dtype=f.dtype)
            self._buffer['fock'] = numpy.zeros(shape, dtype=f.dtype)
        self._buffer['dm'  ][self._head] = d
        self._buffer['fock'][self._head] = f

        ds = self._buffer['dm'  ]
        fs = self._buffer['fock']
        fun, c = adiis_minimize(ds, fs, self._head)
        if self.verbose >= logger.DEBUG1:
            etot = mf.energy_elec(d, h1e, vhf)[0] + fun
            logger.debug1(self, 'E %s  diis-c %s ', etot, c)
        fock = numpy.einsum('i,i...pq->...pq', c, fs)
        self._head += 1
        return fock

def adiis_minimize(ds, fs, idnewest):
    nx = ds.shape[0]
    nao = ds.shape[-1]
    ds = ds.reshape(nx,-1,nao,nao)
    fs = fs.reshape(nx,-1,nao,nao)
    df = numpy.einsum('inpq,jnqp->ij', ds, fs).real
    d_fn = df[:,idnewest]
    dn_f = df[idnewest]
    dn_fn = df[idnewest,idnewest]
    dd_fn = d_fn - dn_fn
    df = df - d_fn[:,None] - dn_f + dn_fn

    def costf(x):
        c = x**2 / (x**2).sum()
        return (numpy.einsum('i,i', c, dd_fn) * 2 +
                numpy.einsum('i,ij,j', c, df, c))

    def grad(x):
        x2sum = (x**2).sum()
        c = x**2 / x2sum
        fc = 2*dd_fn
        fc+= numpy.einsum('j,kj->k', c, df)
        fc+= numpy.einsum('i,ik->k', c, df)
        cx = numpy.diag(x*x2sum) - numpy.einsum('k,n->kn', x**2, x)
        cx *= 2/x2sum**2
        return numpy.einsum('k,kn->n', fc, cx)

    if DEBUG:
        x0 = numpy.random.random(nx)
        dfx0 = numpy.zeros_like(x0)
        for i in range(nx):
            x1 = x0.copy()
            x1[i] += 1e-4
            dfx0[i] = (costf(x1) - costf(x0))*1e4
        print((dfx0 - grad(x0)) / dfx0)

    res = scipy.optimize.minimize(costf, numpy.ones(nx), method='BFGS',
                                  jac=grad, tol=1e-9)
    return res.fun, (res.x**2)/(res.x**2).sum()<|MERGE_RESOLUTION|>--- conflicted
+++ resolved
@@ -41,30 +41,17 @@
 
 # error vector = SDF-FDS
 # error vector = F_ai ~ (S-SDS)*S^{-1}FDS = FDS - SDFDS ~ FDS-SDF in converge
-<<<<<<< HEAD
 class CDIIS(diis.DIIS):
-    def __init__(self, mf=None, filename=None):
+    def __init__(self, mf=None, filename=None, Corth=None):
         diis.DIIS.__init__(self, mf, filename)
-        self.rollback = False
-=======
-class CDIIS(lib.diis.DIIS):
-    def __init__(self, mf=None, filename=None, Corth=None):
-        lib.diis.DIIS.__init__(self, mf, filename)
         self.rollback = 0
->>>>>>> c0c4dbcb
         self.space = 8
         self.Corth = Corth
 
     def update(self, s, d, f, *args, **kwargs):
-<<<<<<< HEAD
-        errvec = get_err_vec(s, d, f)
+        errvec = get_err_vec(s, d, f, self.Corth)
         logger.debug1(self, 'diis-norm(errvec)=%g', numpy.linalg.norm(stop_grad(errvec)))
         xnew = diis.DIIS.update(self, f, xerr=stop_grad(errvec))
-=======
-        errvec = get_err_vec(s, d, f, self.Corth)
-        logger.debug1(self, 'diis-norm(errvec)=%g', numpy.linalg.norm(errvec))
-        xnew = lib.diis.DIIS.update(self, f, xerr=errvec)
->>>>>>> c0c4dbcb
         if self.rollback > 0 and len(self._bookkeep) == self.space:
             self._bookkeep = self._bookkeep[-self.rollback:]
         return xnew
@@ -79,62 +66,41 @@
 
 def get_err_vec_orig(s, d, f):
     '''error vector = SDF - FDS'''
-<<<<<<< HEAD
-    if not getattr(f, "ndim", None):
-        raise RuntimeError('Fock matrix must be an array')
-
-    if f.ndim == 2:
+    if getattr(f, 'ndim', None) == 2:
         sdf = reduce(np.dot, (s,d,f))
-        errvec = sdf.T.conj() - sdf
-=======
-    if isinstance(f, numpy.ndarray) and f.ndim == 2:
-        sdf = reduce(numpy.dot, (s,d,f))
         errvec = (sdf.conj().T - sdf).ravel()
->>>>>>> c0c4dbcb
-
-    elif f.ndim == 3 and s.ndim == 3:
+
+    elif getattr(f, 'ndim', None) == 3 and s.ndim == 3:
         errvec = []
         for i in range(f.shape[0]):
-<<<<<<< HEAD
             sdf = reduce(np.dot, (s[i], d[i], f[i]))
-            errvec.append((sdf.T.conj() - sdf))
-        errvec = np.vstack(errvec)
+            errvec.append((sdf.conj().T - sdf).ravel())
+        errvec = np.hstack(errvec)
 
     elif f.ndim == s.ndim+1 and f.shape[0] == 2:  # for UHF
-        nao = s.shape[-1]
-        #s = lib.asarray((s,s)).reshape(-1,nao,nao)
-        s = np.asarray((s,s)).reshape(-1,nao,nao)
-        return get_err_vec(s, d.reshape(s.shape), f.reshape(s.shape))
-=======
-            sdf = reduce(numpy.dot, (s[i], d[i], f[i]))
-            errvec.append((sdf.conj().T - sdf).ravel())
-        errvec = numpy.hstack(errvec)
-
-    elif f.ndim == s.ndim+1 and f.shape[0] == 2:  # for UHF
-        errvec = numpy.hstack([
+        errvec = np.hstack([
             get_err_vec_orig(s, d[0], f[0]).ravel(),
             get_err_vec_orig(s, d[1], f[1]).ravel()])
->>>>>>> c0c4dbcb
     else:
         raise RuntimeError('Unknown SCF DIIS type')
     return errvec
 
 def get_err_vec_orth(s, d, f, Corth):
     '''error vector in orthonormal basis = C.T.conj() (SDF - FDS) C'''
-    if isinstance(f, numpy.ndarray) and f.ndim == 2:
-        sdf = reduce(numpy.dot, (s,d,f))
+    if getattr(f, 'ndim', None) == 2:
+        sdf = reduce(np.dot, (s,d,f))
         errvec = Corth.conj().T.dot(sdf.conj().T - sdf).dot(Corth).ravel()
 
-    elif isinstance(f, numpy.ndarray) and f.ndim == 3 and s.ndim == 3:
+    elif getattr(f, 'ndim', None) == 3 and s.ndim == 3:
         errvec = []
         for i in range(f.shape[0]):
-            sdf = reduce(numpy.dot, (s[i], d[i], f[i]))
+            sdf = reduce(np.dot, (s[i], d[i], f[i]))
             errvec.append(
                 Corth[i].conj().T.dot(sdf.conj().T - sdf).dot(Corth[i]).ravel())
-        errvec = numpy.vstack(errvec).ravel()
+        errvec = np.vstack(errvec).ravel()
 
     elif f.ndim == s.ndim+1 and f.shape[0] == 2:  # for UHF
-        errvec = numpy.hstack([
+        errvec = np.hstack([
             get_err_vec_orth(s, d[0], f[0], Corth[0]).ravel(),
             get_err_vec_orth(s, d[1], f[1], Corth[1]).ravel()])
     else:
