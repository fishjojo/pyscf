--- conflicted
+++ resolved
@@ -565,12 +565,7 @@
 
         self.dump_flags()
 
-<<<<<<< HEAD
-        if eris is None:
-            eris = self.ao2mo(mo_coeff)
-=======
         self.e_hf = self.get_e_hf(mo_coeff=mo_coeff)
->>>>>>> c0c4dbcb
 
         if eris is None:
             eris = self.ao2mo(mo_coeff)
@@ -664,12 +659,7 @@
             # The canonical MP2 from a converged SCF result. Rebuilding fock
             # can be skipped
             self.mo_energy = _mo_energy_without_core(mp, mp._scf.mo_energy)
-<<<<<<< HEAD
             self.fock = np.diag(self.mo_energy)
-            self.e_hf = mp._scf.e_tot
-=======
-            self.fock = numpy.diag(self.mo_energy)
->>>>>>> c0c4dbcb
         else:
             dm = mp._scf.make_rdm1(mo_coeff, mp.mo_occ)
             vhf = mp._scf.get_veff(mp.mol, dm)
